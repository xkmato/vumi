<<<<<<< HEAD
zope.interface
Twisted
# txAMQP prior to 0.5 does not support modern rabbitMQ versions.
txAMQP>=0.5
PyYAML
iso8601
supervisor
pyOpenSSL
python-ssmi>=0.0.5
wokkel
redis
txredis
python-smpp>=0.1.1
pytz==2013b
riakasaurus>=1.1.1
riak==2
https://github.com/dustin/twitty-twister/tarball/master#egg=twittytwister-0.1.1
txJSON-RPC==0.3.1
=======
# Our dependencies are all specified in setup.py.
-e .
>>>>>>> 82d279bb
<|MERGE_RESOLUTION|>--- conflicted
+++ resolved
@@ -1,23 +1,2 @@
-<<<<<<< HEAD
-zope.interface
-Twisted
-# txAMQP prior to 0.5 does not support modern rabbitMQ versions.
-txAMQP>=0.5
-PyYAML
-iso8601
-supervisor
-pyOpenSSL
-python-ssmi>=0.0.5
-wokkel
-redis
-txredis
-python-smpp>=0.1.1
-pytz==2013b
-riakasaurus>=1.1.1
-riak==2
-https://github.com/dustin/twitty-twister/tarball/master#egg=twittytwister-0.1.1
-txJSON-RPC==0.3.1
-=======
 # Our dependencies are all specified in setup.py.
--e .
->>>>>>> 82d279bb
+-e .