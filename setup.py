from setuptools import setup, find_packages
import re


def listify(filename):
    return filter(None, open(filename, 'r').read().split('\n'))


_SIMPLE_VERSION_RE = re.compile("(?P<name>.*)-(?P<version>[0-9.]+)$")


def parse_requirements(filename):
    install_requires = []
    dependency_links = []
    for requirement in listify(filename):
        if requirement.startswith("https:") or requirement.startswith("http:"):
            (_, _, name) = requirement.partition('#egg=')
            ver_match = _SIMPLE_VERSION_RE.match(name)
            if ver_match:
                # egg names with versions need to be converted to
                # an == requirement.
                name = "%(name)s==%(version)s" % ver_match.groupdict()
            install_requires.append(name)
            dependency_links.append(requirement)
        else:
            install_requires.append(requirement)
    return install_requires, dependency_links

install_requires, dependency_links = parse_requirements("requirements.pip")

setup(
    name="vumi",
<<<<<<< HEAD
    version="0.3.1",
=======
    version="0.4.0",
>>>>>>> bb227a32
    url='http://github.com/praekelt/vumi',
    license='BSD',
    description="Super-scalable messaging engine for the delivery of SMS, "
                "Star Menu and chat messages to diverse audiences in "
                "emerging markets and beyond.",
    long_description=open('README.rst', 'r').read(),
    author='Praekelt Foundation',
    author_email='dev@praekeltfoundation.org',
    packages=find_packages() + [
        # NOTE:2012-01-18: This is commented out for now, pending a fix for
        # https://github.com/pypa/pip/issues/355
        #'twisted.plugins',
    ],
    package_data={'twisted.plugins': ['twisted/plugins/*.py']},
    include_package_data=True,
    install_requires=install_requires,
    dependency_links=dependency_links,
    classifiers=[
        'Development Status :: 4 - Beta',
        'Intended Audience :: Developers',
        'License :: OSI Approved :: BSD License',
        'Operating System :: POSIX',
        'Programming Language :: Python',
        'Topic :: Software Development :: Libraries :: Python Modules',
        'Topic :: System :: Networking',
    ],
)<|MERGE_RESOLUTION|>--- conflicted
+++ resolved
@@ -30,11 +30,7 @@
 
 setup(
     name="vumi",
-<<<<<<< HEAD
-    version="0.3.1",
-=======
     version="0.4.0",
->>>>>>> bb227a32
     url='http://github.com/praekelt/vumi',
     license='BSD',
     description="Super-scalable messaging engine for the delivery of SMS, "
