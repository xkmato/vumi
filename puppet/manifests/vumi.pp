# defaults for Exec
Exec {
    path => ["/bin", "/usr/bin", "/usr/local/bin"],
    user => 'vagrant',
}

# Make sure packge index is updated
class apt::update {
    exec { "Resynchronize apt package index":
        command => "apt-get update",
        user => "root",
    }
}

# Install these packages after apt-get update
define apt::package($ensure='latest') {
    package { $name: 
        ensure => $ensure, 
        require => Class['apt::update'];
    }
}

# Install these packages
class vumi::packages {
    apt::package { "build-essential": ensure => "11.4build1" }
    apt::package { "python": ensure => "2.6.5-0ubuntu1" }
    apt::package { "python-dev": ensure => "2.6.5-0ubuntu1" }
    apt::package { "python-setuptools": ensure => "0.6.10-4ubuntu1" }
    apt::package { "python-pip": ensure => "0.3.1-1ubuntu2" }
    apt::package { "python-virtualenv": ensure => "1.4.5-1ubuntu1" }
    apt::package { "postgresql-8.4": ensure => "8.4.3-1" }
    apt::package { "libpq-dev": ensure => "8.4.7-0ubuntu0.10.04" }
    apt::package { "rabbitmq-server": ensure => "1.7.2-1ubuntu1" }
    apt::package { "git-core": ensure => "1:1.7.0.4-1ubuntu0.2" }
    apt::package { "openjdk-6-jre-headless": ensure => "6b20-1.9.7-0ubuntu1~10.04.1" }
    apt::package { "libcurl4-openssl-dev": ensure => "7.19.7-1ubuntu1" }
}

# Create these accounts
class vumi::accounts {
    
<<<<<<< HEAD
    rabbitmq::vhost { "/development":
        ensure => present,
=======
    rabbitmq::vhost { "/develop":
        ensure => present
>>>>>>> e8f9968b
    }
    
    rabbitmq::user { "vumi":
        ensure => present,
        password => "vumi",
<<<<<<< HEAD
        vhost => '/development',
=======
        vhost => '/develop'
>>>>>>> e8f9968b
    }
    
    postgres::role { "vumi":
        ensure => present,
        password => "vumi",
    }
    postgres::database { "vumi":
        ensure => present,
        owner => vumi,
        template => "template0",
    }
}

file {
    "/var/praekelt":
        ensure => "directory",
        owner => "vagrant";
}

exec { "Clone git repository":
    command => "git clone http://github.com/praekelt/vumi.git",
    cwd => "/var/praekelt",
    unless => "test -d /var/praekelt/vumi/.git"
}

exec { "Checkout development branch":
    command => "git checkout -b develop origin/develop",
    cwd => "/var/praekelt/vumi",
    unless => "git branch | grep '* develop'"
}

exec { "Update git repository":
    command => "git pull",
    cwd => "/var/praekelt/vumi",
    onlyif => "test -d /var/praekelt/vumi/.git"
}

exec { "Create virtualenv":
    command => "virtualenv --no-site-packages ve",
    cwd => "/var/praekelt/vumi",
    unless => "test -d ve"
}

exec { "Install requirements":
    command => ". ve/bin/activate && \
                    pip install -r config/requirements.pip && \
                deactivate",
    cwd => "/var/praekelt/vumi",
    timeout => "-1", # disable timeout
    onlyif => "test -d ve"
}

exec { "Install Vumi package":
    command => ". ve/bin/activate && \
                    python setup.py develop && \
                deactivate",
    cwd => "/var/praekelt/vumi",
    onlyif => "test -d ve"
}

exec { "Install Selenium SMPPSim":
    command => "sh install_smpp_simulator.sh",
    cwd => "/var/praekelt/vumi/utils",
    timeout => "-1",
    unless => "test -d /var/praekelt/vumi/utils/smppsim"
}

class vumi::database {
    exec { "Syncdb":
        command => ". ve/bin/activate && \
                        ./manage.py syncdb --noinput && \
                    deactivate
                    ",
        cwd => "/var/praekelt/vumi",
    }
    exec { "Migrate":
        command => ". ve/bin/activate && \
                        ./manage.py migrate --all && \
                    deactivate
                    ",
        cwd => "/var/praekelt/vumi",
    }
}

exec { "Create Vumi Django user":
    command => ". ve/bin/activate && \
        echo \"from django.contrib.auth.models import *; u, created = User.objects.get_or_create(username='vumi', is_superuser=True, is_staff=True); u.set_password('vumi'); u.save()\" | ./manage.py shell && \
    deactivate",
    cwd => "/var/praekelt/vumi",
}

exec { "Restart Vumi":
    command => ". ve/bin/activate && \
                    supervisorctl reload && \
                deactivate",
    cwd => "/var/praekelt/vumi",
    onlyif => "ps -p `cat tmp/pids/supervisord.pid`"
}
exec { "Start Vumi":
    command => ". ve/bin/activate && \
                    supervisord && \
                deactivate",
    cwd => "/var/praekelt/vumi",
    unless => "ps -p `cat tmp/pids/supervisord.pid`"
}

class vumi {
    include apt::update,
                vumi::accounts,
                vumi::packages, 
                vumi::database
}

Exec["Resynchronize apt package index"] 
    -> File["/var/praekelt"] 
    -> Class["vumi::packages"] 
    -> Class["vumi::accounts"]
    -> Exec["Clone git repository"]
    -> Exec["Update git repository"]
    -> Exec["Checkout development branch"] 
    -> Exec["Create virtualenv"] 
    -> Exec["Install Selenium SMPPSim"]
    -> Exec["Install requirements"] 
    -> Class["vumi::database"]
    -> Exec["Install Vumi package"]
    -> Exec["Create Vumi Django user"]
    -> Exec["Restart Vumi"]
    -> Exec["Start Vumi"]

include vumi<|MERGE_RESOLUTION|>--- conflicted
+++ resolved
@@ -1,135 +1,141 @@
-# defaults for Exec
 Exec {
     path => ["/bin", "/usr/bin", "/usr/local/bin"],
     user => 'vagrant',
 }
 
-# Make sure packge index is updated
-class apt::update {
-    exec { "Resynchronize apt package index":
+class vumi::apt_get_update {
+    exec { "update apt-get":
         command => "apt-get update",
         user => "root",
     }
 }
-
-# Install these packages after apt-get update
-define apt::package($ensure='latest') {
-    package { $name: 
-        ensure => $ensure, 
-        require => Class['apt::update'];
+class vumi::dependencies {
+    package {
+        "build-essential": ensure => latest, require => Class["vumi::apt_get_update"]; 
+        "python": ensure => present, require => Class["vumi::apt_get_update"];  
+        "python-dev": ensure => present, require => Class["vumi::apt_get_update"];  
+        "python-setuptools": ensure => present, require => Class["vumi::apt_get_update"];
+        "python-virtualenv": ensure => "1.4.5-1ubuntu1", require => Class["vumi::apt_get_update"];
+        "postgresql-8.4": ensure => "8.4.3-1", require => Class["vumi::apt_get_update"];
+        "libpq-dev": ensure => "8.4.7-0ubuntu0.10.04", require => Class["vumi::apt_get_update"];
+        "haproxy": ensure => "1.3.22-1", require => Class["vumi::apt_get_update"];
+        "rabbitmq-server": ensure => "1.7.2-1ubuntu1", require => Class["vumi::apt_get_update"];
+        "git-core": ensure => "1:1.7.0.4-1ubuntu0.2", require => Class["vumi::apt_get_update"];
+        "openjdk-6-jre-headless": ensure => "6b20-1.9.7-0ubuntu1~10.04.1", require => Class["vumi::apt_get_update"];
+        "libcurl4-openssl-dev": ensure => "7.19.7-1ubuntu1", require => Class["vumi::apt_get_update"];
     }
 }
 
-# Install these packages
-class vumi::packages {
-    apt::package { "build-essential": ensure => "11.4build1" }
-    apt::package { "python": ensure => "2.6.5-0ubuntu1" }
-    apt::package { "python-dev": ensure => "2.6.5-0ubuntu1" }
-    apt::package { "python-setuptools": ensure => "0.6.10-4ubuntu1" }
-    apt::package { "python-pip": ensure => "0.3.1-1ubuntu2" }
-    apt::package { "python-virtualenv": ensure => "1.4.5-1ubuntu1" }
-    apt::package { "postgresql-8.4": ensure => "8.4.3-1" }
-    apt::package { "libpq-dev": ensure => "8.4.7-0ubuntu0.10.04" }
-    apt::package { "rabbitmq-server": ensure => "1.7.2-1ubuntu1" }
-    apt::package { "git-core": ensure => "1:1.7.0.4-1ubuntu0.2" }
-    apt::package { "openjdk-6-jre-headless": ensure => "6b20-1.9.7-0ubuntu1~10.04.1" }
-    apt::package { "libcurl4-openssl-dev": ensure => "7.19.7-1ubuntu1" }
-}
-
-# Create these accounts
 class vumi::accounts {
     
-<<<<<<< HEAD
-    rabbitmq::vhost { "/development":
-        ensure => present,
-=======
     rabbitmq::vhost { "/develop":
         ensure => present
->>>>>>> e8f9968b
     }
     
     rabbitmq::user { "vumi":
         ensure => present,
         password => "vumi",
-<<<<<<< HEAD
-        vhost => '/development',
-=======
         vhost => '/develop'
->>>>>>> e8f9968b
     }
     
     postgres::role { "vumi":
         ensure => present,
         password => "vumi",
+        require => Class["vumi::dependencies"],
     }
     postgres::database { "vumi":
         ensure => present,
         owner => vumi,
         template => "template0",
+        require => Class["vumi::dependencies"],
     }
 }
 
-file {
-    "/var/praekelt":
-        ensure => "directory",
-        owner => "vagrant";
+class vumi::python_tools {
+    exec { "easy_install pip":
+        command => "easy_install pip",
+        refreshonly => true, 
+        user => "root",
+        require => Class["vumi::accounts"], 
+    }
 }
 
-exec { "Clone git repository":
-    command => "git clone http://github.com/praekelt/vumi.git",
-    cwd => "/var/praekelt",
-    unless => "test -d /var/praekelt/vumi/.git"
+class vumi::layout {
+    file {
+        "/var/praekelt":
+            ensure => "directory",
+            owner => "vagrant";
+        "/etc/haproxy/haproxy.cfg": 
+            source => "/vagrant/haproxy.cfg", ensure => file,
+            require => Class["vumi::python_tools"],
+    }
 }
 
-exec { "Checkout development branch":
-    command => "git checkout -b develop origin/develop",
-    cwd => "/var/praekelt/vumi",
-    unless => "git branch | grep '* develop'"
+class vumi::clone_repo {
+    exec { "Clone git repository":
+        command => "git clone http://github.com/praekelt/vumi.git",
+        cwd => "/var/praekelt",
+        require => Class["vumi::layout"],
+        unless => "test -d /var/praekelt/vumi/.git"
+    }
+    exec { "Checkout development branch":
+        command => "git checkout -b develop origin/develop",
+        cwd => "/var/praekelt/vumi",
+        require => Class["vumi::layout"],
+        unless => "git branch | grep '* develop'"
+    }
+    exec { "Update git repository":
+        command => "git pull",
+        cwd => "/var/praekelt/vumi",
+        require => Class["vumi::layout"],
+        onlyif => "test -d /var/praekelt/vumi/.git"
+    }
 }
 
-exec { "Update git repository":
-    command => "git pull",
-    cwd => "/var/praekelt/vumi",
-    onlyif => "test -d /var/praekelt/vumi/.git"
+class vumi::virtualenv {
+    exec { "Create virtualenv":
+        command => "virtualenv --no-site-packages ve",
+        cwd => "/var/praekelt/vumi",
+        require => Class["vumi::clone_repo"],
+        unless => "test -d ve"
+    }
+    exec { "Install requirements":
+        command => ". ve/bin/activate && \
+                        pip install -r config/requirements.pip && \
+                    deactivate",
+        cwd => "/var/praekelt/vumi",
+        require => Class["vumi::clone_repo"],
+        timeout => "-1", # disable timeout
+        onlyif => "test -d ve"
+    }
+    exec { "Install Vumi package":
+        command => ". ve/bin/activate && \
+                        python setup.py develop && \
+                    deactivate",
+        cwd => "/var/praekelt/vumi",
+        require => Class["vumi::clone_repo"],
+        onlyif => "test -d ve"
+    }
 }
 
-exec { "Create virtualenv":
-    command => "virtualenv --no-site-packages ve",
-    cwd => "/var/praekelt/vumi",
-    unless => "test -d ve"
+class vumi::install_smpp_simulator {
+    exec { "Install Selenium SMPPSim":
+        command => "sh install_smpp_simulator.sh",
+        cwd => "/var/praekelt/vumi/utils",
+        require => Class["vumi::virtualenv"],
+        timeout => "-1",
+        unless => "test -d /var/praekelt/vumi/utils/smppsim"
+    }
 }
 
-exec { "Install requirements":
-    command => ". ve/bin/activate && \
-                    pip install -r config/requirements.pip && \
-                deactivate",
-    cwd => "/var/praekelt/vumi",
-    timeout => "-1", # disable timeout
-    onlyif => "test -d ve"
-}
-
-exec { "Install Vumi package":
-    command => ". ve/bin/activate && \
-                    python setup.py develop && \
-                deactivate",
-    cwd => "/var/praekelt/vumi",
-    onlyif => "test -d ve"
-}
-
-exec { "Install Selenium SMPPSim":
-    command => "sh install_smpp_simulator.sh",
-    cwd => "/var/praekelt/vumi/utils",
-    timeout => "-1",
-    unless => "test -d /var/praekelt/vumi/utils/smppsim"
-}
-
-class vumi::database {
+class vumi::syncdb {
     exec { "Syncdb":
         command => ". ve/bin/activate && \
                         ./manage.py syncdb --noinput && \
                     deactivate
                     ",
         cwd => "/var/praekelt/vumi",
+        require => Class["vumi::install_smpp_simulator"],
     }
     exec { "Migrate":
         command => ". ve/bin/activate && \
@@ -137,52 +143,51 @@
                     deactivate
                     ",
         cwd => "/var/praekelt/vumi",
+        require => Class["vumi::install_smpp_simulator"],
     }
 }
 
-exec { "Create Vumi Django user":
-    command => ". ve/bin/activate && \
-        echo \"from django.contrib.auth.models import *; u, created = User.objects.get_or_create(username='vumi', is_superuser=True, is_staff=True); u.set_password('vumi'); u.save()\" | ./manage.py shell && \
-    deactivate",
-    cwd => "/var/praekelt/vumi",
+class vumi::createadmin {
+    exec { "Create Vumi Django user":
+        command => ". ve/bin/activate && \
+            echo \"from django.contrib.auth.models import *; u, created = User.objects.get_or_create(username='vumi', is_superuser=True, is_staff=True); u.set_password('vumi'); u.save()\" | ./manage.py shell && \
+        deactivate",
+        cwd => "/var/praekelt/vumi",
+        require => Class["vumi::syncdb"],
+    }
 }
 
-exec { "Restart Vumi":
-    command => ". ve/bin/activate && \
-                    supervisorctl reload && \
-                deactivate",
-    cwd => "/var/praekelt/vumi",
-    onlyif => "ps -p `cat tmp/pids/supervisord.pid`"
-}
-exec { "Start Vumi":
-    command => ". ve/bin/activate && \
-                    supervisord && \
-                deactivate",
-    cwd => "/var/praekelt/vumi",
-    unless => "ps -p `cat tmp/pids/supervisord.pid`"
+class vumi::startup {
+    exec { "Restart Vumi":
+        command => ". ve/bin/activate && \
+                        supervisorctl reload && \
+                    deactivate",
+        cwd => "/var/praekelt/vumi",
+        require => Class["vumi::createadmin"],
+        onlyif => "ps -p `cat tmp/pids/supervisord.pid`"
+    }
+    exec { "Start Vumi":
+        command => ". ve/bin/activate && \
+                        supervisord && \
+                    deactivate",
+        cwd => "/var/praekelt/vumi",
+        require => Class["vumi::createadmin"],
+        unless => "ps -p `cat tmp/pids/supervisord.pid`"
+    }
 }
 
 class vumi {
-    include apt::update,
+    include vumi::apt_get_update,
+                vumi::dependencies, 
                 vumi::accounts,
-                vumi::packages, 
-                vumi::database
+                vumi::python_tools, 
+                vumi::layout, 
+                vumi::clone_repo, 
+                vumi::virtualenv, 
+                vumi::syncdb,
+                vumi::createadmin,
+                vumi::install_smpp_simulator, 
+                vumi::startup
 }
 
-Exec["Resynchronize apt package index"] 
-    -> File["/var/praekelt"] 
-    -> Class["vumi::packages"] 
-    -> Class["vumi::accounts"]
-    -> Exec["Clone git repository"]
-    -> Exec["Update git repository"]
-    -> Exec["Checkout development branch"] 
-    -> Exec["Create virtualenv"] 
-    -> Exec["Install Selenium SMPPSim"]
-    -> Exec["Install requirements"] 
-    -> Class["vumi::database"]
-    -> Exec["Install Vumi package"]
-    -> Exec["Create Vumi Django user"]
-    -> Exec["Restart Vumi"]
-    -> Exec["Start Vumi"]
-
 include vumi