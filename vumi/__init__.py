--- conflicted
+++ resolved
@@ -2,8 +2,4 @@
 Vumi scalable text messaging engine.
 """
 
-<<<<<<< HEAD
-__version__ = "0.5.32"
-=======
-__version__ = "0.5.33"
->>>>>>> a54d663f
+__version__ = "0.5.33"