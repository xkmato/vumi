--- conflicted
+++ resolved
@@ -2,8 +2,4 @@
 Vumi scalable text messaging engine.
 """
 
-<<<<<<< HEAD
-__version__ = "0.6.1"
-=======
-__version__ = "0.6.2a"
->>>>>>> d3b6de47
+__version__ = "0.6.2a"