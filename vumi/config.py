--- conflicted
+++ resolved
@@ -175,7 +175,6 @@
         return urlparse.urlparse(value)
 
 
-<<<<<<< HEAD
 def generate_doc(cls, fields, header_indent='', indent=' ' * 4):
     """Generate a docstring for a cls and its fields."""
     cls_doc = cls.__doc__ or ''
@@ -192,7 +191,8 @@
         doc.extend(textwrap.wrap(field_doc, initial_indent=indent,
                                  subsequent_indent=indent))
     return "\n".join(doc)
-=======
+
+
 class ConfigContext(object):
     """Context within which a configuration object can be retrieved.
 
@@ -202,7 +202,6 @@
     def __init__(self, **kw):
         for k, v in kw.items():
             setattr(self, k, v)
->>>>>>> 5ee8732d
 
 
 class ConfigMetaClass(type):
