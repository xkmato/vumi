--- conflicted
+++ resolved
@@ -288,7 +288,6 @@
         self.assertTrue(0 < self.redis.ttl("bar:s") <= 30)
 
 
-<<<<<<< HEAD
 class MigrateDbCmdTestCase(DbBackupBaseTestCase):
 
     def mkrules(self, rules):
@@ -320,7 +319,8 @@
                           "  1 records altered."],
                          [{"key": "baz:bar", "value": "foobar"},
                           {"key": "bar:foo", "value": "barfoo"}])
-=======
+
+
 class AnalyzeCmdTestCase(DbBackupBaseTestCase):
     def mkkeysbackup(self, keys):
         records = [{'backup_type': 'redis'}]
@@ -355,5 +355,4 @@
             "bar: (4 leaves)",
             "foo: (10 leaves)",
             "  bar: (3 leaves)",
-        ])
->>>>>>> bcad15b1
+        ])