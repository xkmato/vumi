--- conflicted
+++ resolved
@@ -5,42 +5,25 @@
 from vumi.tests.helpers import VumiTestCase
 
 
-<<<<<<< HEAD
-class TestStaticReplyApplication(ApplicationTestCase):
-    application_class = StaticReplyApplication
-    timeout = 1
-=======
 class TestStaticReplyApplication(VumiTestCase):
     def setUp(self):
         self.app_helper = ApplicationHelper(StaticReplyApplication)
         self.add_cleanup(self.app_helper.cleanup)
->>>>>>> 4622c1d2
 
     @inlineCallbacks
     def test_receive_message(self):
         yield self.app_helper.get_application({
             'reply_text': 'Your message is important to us.',
         })
-<<<<<<< HEAD
-        yield self.dispatch(self.mkmsg_in(from_addr='from_addr'))
-        [reply] = self.get_dispatched_messages()
+        yield self.app_helper.make_dispatch_inbound(
+            "Hello", from_addr='from_addr')
+        [reply] = self.app_helper.get_dispatched_outbound()
         self.assertEqual('Your message is important to us. from_addr',
                          reply['content'])
-=======
-        yield self.app_helper.make_dispatch_inbound("Hello")
-        [reply] = self.app_helper.get_dispatched_outbound()
-        self.assertEqual('Your message is important to us.', reply['content'])
->>>>>>> 4622c1d2
         self.assertEqual(u'close', reply['session_event'])
 
     @inlineCallbacks
     def test_receive_message_no_reply(self):
-<<<<<<< HEAD
-        yield self.get_application(config={})
-        yield self.dispatch(self.mkmsg_in())
-        self.assertEqual([], self.get_dispatched_messages())
-=======
         yield self.app_helper.get_application({})
         yield self.app_helper.make_dispatch_inbound("Hello")
-        self.assertEqual([], self.app_helper.get_dispatched_outbound())
->>>>>>> 4622c1d2
+        self.assertEqual([], self.app_helper.get_dispatched_outbound())