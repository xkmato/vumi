# -*- test-case-name: vumi.components.tests.test_message_store -*-
# -*- coding: utf-8 -*-

"""Message store."""

from uuid import uuid4

from twisted.internet.defer import returnValue

from vumi.message import TransportEvent, TransportUserMessage
from vumi.persist.model import Model, Manager
from vumi.persist.fields import (VumiMessage, ForeignKey, ListOf, Tag, Dynamic,
                                 Unicode)
from vumi import log
from vumi.components.message_store_cache import MessageStoreCache


class Batch(Model):
    # key is batch_id
    tags = ListOf(Tag())
    metadata = Dynamic(Unicode())


class CurrentTag(Model):
    # key is flattened tag
    current_batch = ForeignKey(Batch, null=True)
    tag = Tag()

    @staticmethod
    def _flatten_tag(tag):
        return "%s:%s" % tag

    @staticmethod
    def _split_key(key):
        return tuple(key.split(':', 1))

    @classmethod
    def _tag_and_key(cls, tag_or_key):
        if isinstance(tag_or_key, tuple):
            # key looks like a tag
            tag, key = tag_or_key, cls._flatten_tag(tag_or_key)
        else:
            tag, key = cls._split_key(tag_or_key), tag_or_key
        return tag, key

    def __init__(self, manager, key, _riak_object=None, **kw):
        tag, key = self._tag_and_key(key)
        if _riak_object is None:
            kw['tag'] = tag
        super(CurrentTag, self).__init__(manager, key,
                                         _riak_object=_riak_object, **kw)

    @classmethod
    def load(cls, manager, key, result=None):
        _tag, key = cls._tag_and_key(key)
        return super(CurrentTag, cls).load(manager, key, result)


class OutboundMessage(Model):
    # key is message_id
    msg = VumiMessage(TransportUserMessage)
    batch = ForeignKey(Batch, null=True)


class Event(Model):
    # key is message_id
    event = VumiMessage(TransportEvent)
    message = ForeignKey(OutboundMessage)


class InboundMessage(Model):
    # key is message_id
    msg = VumiMessage(TransportUserMessage)
    batch = ForeignKey(Batch, null=True)


class MessageStore(object):
    """Vumi message store.

    Message batches, inbound messages, outbound messages, events and
    information about which batch a tag is currently associated with is
    stored in Riak.

    A small amount of information about the state of a batch (i.e. number
    of messages in the batch, messages sent, acknowledgements and delivery
    reports received) is stored in Redis.
    """

    def __init__(self, manager, redis):
        self.manager = manager
        self.batches = manager.proxy(Batch)
        self.outbound_messages = manager.proxy(OutboundMessage)
        self.events = manager.proxy(Event)
        self.inbound_messages = manager.proxy(InboundMessage)
        self.current_tags = manager.proxy(CurrentTag)
        self.cache = MessageStoreCache(redis)

    @Manager.calls_manager
    def needs_reconciliation(self, batch_id, delta=0.01):
        """
        Check if a batch_id's cache values need to be reconciled with
        what's stored in the MessageStore.

        :param float delta:
            What an acceptable delta is for the cached values. Defaults to 0.01
            If the cached values are off by the delta then this returns True.
        """
        inbound = float((yield self.batch_inbound_count(batch_id)))
        cached_inbound = yield self.cache.count_inbound_message_keys(
            batch_id)

        if inbound and (abs(cached_inbound - inbound) / inbound) > delta:
            returnValue(True)

        outbound = float((yield self.batch_outbound_count(batch_id)))
        cached_outbound = yield self.cache.count_outbound_message_keys(
            batch_id)

        if outbound and (abs(cached_outbound - outbound) / outbound) > delta:
            returnValue(True)

        returnValue(False)

    @Manager.calls_manager
    def reconcile_cache(self, batch_id):
        yield self.cache.clear_batch(batch_id)
        yield self.cache.batch_start(batch_id)
        yield self.reconcile_inbound_cache(batch_id)
        yield self.reconcile_outbound_cache(batch_id)

    @Manager.calls_manager
    def reconcile_inbound_cache(self, batch_id):
<<<<<<< HEAD
        # FIXME: We're loading messages one at a time here, which is stupid.
        inbound_keys = yield self.batch_inbound_keys(batch_id)
        for key in inbound_keys:
            msg = yield self.get_inbound_message(key)
            yield self.cache.add_inbound_message(batch_id, msg)

    @Manager.calls_manager
    def reconcile_outbound_cache(self, batch_id):
        # FIXME: We're loading messages one at a time here, which is stupid.
        outbound_keys = yield self.batch_outbound_keys(batch_id)
        for key in outbound_keys:
            msg = yield self.get_outbound_message(key)
            yield self.cache.add_outbound_message(batch_id, msg)
=======
        inbound_keys = yield self.inbound_messages.by_index(
            return_keys=True, batch=batch_id)
        for key in inbound_keys:
            try:
                inbound = yield self.inbound_messages.load(key)
                yield self.cache.add_inbound_message(batch_id, inbound.msg)
            except Exception:
                log.err('Unable to load inbound msg %s during recon of %s' % (
                    key, batch_id))

    @Manager.calls_manager
    def reconcile_outbound_cache(self, batch_id):
        outbound_keys = yield self.outbound_messages.by_index(
            return_keys=True, batch=batch_id)
        for key in outbound_keys:
            try:
                outbound = yield self.outbound_messages.load(key)
                yield self.cache.add_outbound_message(batch_id, outbound.msg)
                yield self.reconcile_event_cache(batch_id,
                    outbound.msg['message_id'])
            except Exception:
                log.err('Unable to load outbound msg %s during recon of %s' % (
                    key, batch_id))
>>>>>>> 410e2727

    @Manager.calls_manager
    def reconcile_event_cache(self, batch_id, message_id):
        events = yield self.message_events(message_id)
        for event in events:
            yield self.cache.add_event(batch_id, event)

    @Manager.calls_manager
    def batch_start(self, tags, **metadata):
        batch_id = uuid4().get_hex()
        batch = self.batches(batch_id)
        batch.tags.extend(tags)
        for key, value in metadata.iteritems():
            batch.metadata[key] = value
        yield batch.save()

        for tag in tags:
            tag_record = yield self.current_tags.load(tag)
            if tag_record is None:
                tag_record = self.current_tags(tag)
            tag_record.current_batch.set(batch)
            yield tag_record.save()

        yield self.cache.batch_start(batch_id)
        returnValue(batch_id)

    @Manager.calls_manager
    def batch_done(self, batch_id):
        batch = yield self.batches.load(batch_id)
        tag_keys = yield batch.backlinks.currenttags()
        # FIXME: This assumes no more than 100 tags per batch.
        tags = yield self.manager.load_from_keys(CurrentTag, tag_keys)
        for tag in tags:
            tag.current_batch.set(None)
            yield tag.save()

    @Manager.calls_manager
    def add_outbound_message(self, msg, tag=None, batch_id=None):
        msg_id = msg['message_id']
        msg_record = self.outbound_messages(msg_id, msg=msg)

        if batch_id is None and tag is not None:
            tag_record = yield self.current_tags.load(tag)
            if tag_record is not None:
                batch_id = tag_record.current_batch.key

        if batch_id is not None:
            msg_record.batch.key = batch_id
            yield self.cache.add_outbound_message(batch_id, msg)

        yield msg_record.save()

    @Manager.calls_manager
    def get_outbound_message(self, msg_id):
        msg = yield self.outbound_messages.load(msg_id)
        returnValue(msg.msg if msg is not None else None)

    @Manager.calls_manager
    def add_event(self, event):
        event_id = event['event_id']
        msg_id = event['user_message_id']
        event_record = self.events(event_id, event=event, message=msg_id)
        yield event_record.save()

        msg_record = yield self.outbound_messages.load(msg_id)
        if msg_record is not None:
            batch_id = msg_record.batch.key
            if batch_id is not None:
                yield self.cache.add_event(batch_id, event)

    @Manager.calls_manager
    def get_event(self, event_id):
        event = yield self.events.load(event_id)
        returnValue(event.event if event is not None else None)

    @Manager.calls_manager
    def add_inbound_message(self, msg, tag=None, batch_id=None):
        msg_id = msg['message_id']
        msg_record = self.inbound_messages(msg_id, msg=msg)

        if batch_id is None and tag is not None:
            tag_record = yield self.current_tags.load(tag)
            if tag_record is not None:
                batch_id = tag_record.current_batch.key

        if batch_id is not None:
            msg_record.batch.key = batch_id
            self.cache.add_inbound_message(batch_id, msg)

        yield msg_record.save()

    @Manager.calls_manager
    def get_inbound_message(self, msg_id):
        msg = yield self.inbound_messages.load(msg_id)
        returnValue(msg.msg if msg is not None else None)

    def get_batch(self, batch_id):
        return self.batches.load(batch_id)

    def get_tag_info(self, tag):
        tagmdl = self.current_tags.load(tag)
        if tagmdl is None:
            tagmdl = self.current_tags(tag)
        return tagmdl

    def batch_status(self, batch_id):
        return self.cache.get_event_status(batch_id)

    def batch_outbound_keys(self, batch_id):
        mr = self.manager.mr_from_field(OutboundMessage, 'batch', batch_id)
        return mr.get_keys()

    def batch_inbound_keys(self, batch_id):
        mr = self.manager.mr_from_field(InboundMessage, 'batch', batch_id)
        return mr.get_keys()

    def message_event_keys(self, msg_id):
        mr = self.manager.mr_from_field(Event, 'message', msg_id)
        return mr.get_keys()

    def batch_inbound_count(self, batch_id):
        return self.inbound_messages.index_lookup(
            'batch', batch_id).get_count()

    def batch_outbound_count(self, batch_id):
        return self.outbound_messages.index_lookup(
            'batch', batch_id).get_count()<|MERGE_RESOLUTION|>--- conflicted
+++ resolved
@@ -130,45 +130,27 @@
 
     @Manager.calls_manager
     def reconcile_inbound_cache(self, batch_id):
-<<<<<<< HEAD
         # FIXME: We're loading messages one at a time here, which is stupid.
         inbound_keys = yield self.batch_inbound_keys(batch_id)
         for key in inbound_keys:
-            msg = yield self.get_inbound_message(key)
-            yield self.cache.add_inbound_message(batch_id, msg)
+            try:
+                msg = yield self.get_inbound_message(key)
+                yield self.cache.add_inbound_message(batch_id, msg)
+            except Exception:
+                log.err('Unable to load inbound msg %s during recon of %s' % (
+                    key, batch_id))
 
     @Manager.calls_manager
     def reconcile_outbound_cache(self, batch_id):
         # FIXME: We're loading messages one at a time here, which is stupid.
         outbound_keys = yield self.batch_outbound_keys(batch_id)
         for key in outbound_keys:
-            msg = yield self.get_outbound_message(key)
-            yield self.cache.add_outbound_message(batch_id, msg)
-=======
-        inbound_keys = yield self.inbound_messages.by_index(
-            return_keys=True, batch=batch_id)
-        for key in inbound_keys:
             try:
-                inbound = yield self.inbound_messages.load(key)
-                yield self.cache.add_inbound_message(batch_id, inbound.msg)
-            except Exception:
-                log.err('Unable to load inbound msg %s during recon of %s' % (
-                    key, batch_id))
-
-    @Manager.calls_manager
-    def reconcile_outbound_cache(self, batch_id):
-        outbound_keys = yield self.outbound_messages.by_index(
-            return_keys=True, batch=batch_id)
-        for key in outbound_keys:
-            try:
-                outbound = yield self.outbound_messages.load(key)
-                yield self.cache.add_outbound_message(batch_id, outbound.msg)
-                yield self.reconcile_event_cache(batch_id,
-                    outbound.msg['message_id'])
+                msg = yield self.get_outbound_message(key)
+                yield self.cache.add_outbound_message(batch_id, msg)
             except Exception:
                 log.err('Unable to load outbound msg %s during recon of %s' % (
                     key, batch_id))
->>>>>>> 410e2727
 
     @Manager.calls_manager
     def reconcile_event_cache(self, batch_id, message_id):
