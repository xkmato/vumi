--- conflicted
+++ resolved
@@ -1115,19 +1115,8 @@
 
 
 def key_with_rts_and_value_formatter(batch_id, result):
-<<<<<<< HEAD
-    value, key = result
-    prefix = batch_id + "$"
-    if not value.startswith(prefix):
-        raise ValueError(
-            "Index value %r does not begin with expected prefix %r." % (
-                value, prefix))
-    suffix = value[len(prefix):]
-    timestamp, delimiter, address = suffix.partition("$")
-    if delimiter != "$":
-        raise ValueError(
-            "Index value %r does not match expected format." % (value,))
-    return (key, from_reverse_timestamp(timestamp), address)
+    key, reverse_ts, value = key_with_ts_and_value_formatter(batch_id, result)
+    return (key, from_reverse_timestamp(reverse_ts), value)
 
 
 @inlineCallbacks
@@ -1146,8 +1135,4 @@
         for batch_id in msg_record.batches.keys():
             stored_event.batches.add_key(batch_id)
 
-    returnValue(True)
-=======
-    key, reverse_ts, value = key_with_ts_and_value_formatter(batch_id, result)
-    return (key, from_reverse_timestamp(reverse_ts), value)
->>>>>>> d390cf92
+    returnValue(True)