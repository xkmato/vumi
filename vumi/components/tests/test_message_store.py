--- conflicted
+++ resolved
@@ -412,7 +412,9 @@
         # Stricted possible reconciliation delta should return True
         self.assertFalse((yield self.store.needs_reconciliation(batch_id,
             delta=0)))
-<<<<<<< HEAD
+        batch_status = yield self.store.batch_status(batch_id)
+        self.assertEqual(batch_status['ack'], 10)
+        self.assertEqual(batch_status['sent'], 10)
 
     @inlineCallbacks
     def test_find_inbound_keys_matching(self):
@@ -468,9 +470,4 @@
         self.assertEqual(10,
             (yield self.store.count_keys_for_token(batch_id, token)))
         self.assertEqual(keys, [msg['message_id'] for msg in messages])
-        self.assertFalse(in_progress)
-=======
-        batch_status = yield self.store.batch_status(batch_id)
-        self.assertEqual(batch_status['ack'], 10)
-        self.assertEqual(batch_status['sent'], 10)
->>>>>>> 2d956511
+        self.assertFalse(in_progress)