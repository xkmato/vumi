import json
import os

from twisted.internet.defer import inlineCallbacks, returnValue, DeferredQueue
from twisted.internet.task import Clock
from twisted.web.server import NOT_DONE_YET

import certifi

from vumi.message import TransportUserMessage
from vumi.tests.fake_connection import FakeHttpServer
from vumi.tests.helpers import VumiTestCase
from vumi.transports.tests.helpers import TransportHelper
from vumi.transports.vumi_bridge import GoConversationTransport
from vumi.config import ConfigError
from vumi.utils import http_request_full


class TestGoConversationTransportBase(VumiTestCase):

    transport_class = None

    def setUp(self):
        self.tx_helper = self.add_helper(TransportHelper(self.transport_class))
        self.fake_http = FakeHttpServer(self.handle_inbound_request)
        self.clock = Clock()
        self._request_queue = DeferredQueue()
        self._pending_reqs = []
        self.add_cleanup(self.finish_requests)

    @inlineCallbacks
    def get_transport(self, start=True, **config):
        defaults = {
            'account_key': 'account-key',
            'conversation_key': 'conversation-key',
            'access_token': 'access-token',
            'publish_status': True,
        }
        defaults.update(config)
        transport = yield self.tx_helper.get_transport(defaults, start=False)
        transport.agent_factory = self.fake_http.get_agent
<<<<<<< HEAD
        yield transport.startWorker()
=======
        if start:
            yield transport.startWorker()
>>>>>>> 4a17c5c5
        returnValue(transport)

    @inlineCallbacks
    def finish_requests(self):
        for req in self._pending_reqs:
            if not req.finished:
                yield req.finish()

    def handle_inbound_request(self, request):
        self._request_queue.put(request)
        return NOT_DONE_YET

    @inlineCallbacks
    def get_next_request(self):
        req = yield self._request_queue.get()
        self._pending_reqs.append(req)
        returnValue(req)


class TestGoConversationTransport(TestGoConversationTransportBase):

    transport_class = GoConversationTransport

    def test_server_settings_without_configs(self):
        return self.assertFailure(self.get_transport(), ConfigError)

    def get_configured_transport(self, start=True):
        return self.get_transport(start=start, web_path='test', web_port='0')

    def post_msg(self, url, msg_json):
        data = msg_json.encode('utf-8')
        return http_request_full(
            url.encode('utf-8'), data=data, headers={
                'Content-Type': 'application/json; charset=utf-8',
            })

    @inlineCallbacks
    def test_receiving_messages(self):
        transport = yield self.get_configured_transport()
        url = transport.get_transport_url('messages.json')
        msg = self.tx_helper.make_inbound("inbound")
        resp = yield self.post_msg(url, msg.to_json())
        self.assertEqual(resp.code, 200)
        [received_msg] = yield self.tx_helper.wait_for_dispatched_inbound(1)
        self.assertEqual(received_msg['message_id'], msg['message_id'])

        [status] = yield self.tx_helper.wait_for_dispatched_statuses(1)
        self.assertEquals(status['status'], 'ok')
        self.assertEquals(status['component'], 'received-from-vumi-go')
        self.assertEquals(status['type'], 'good_request')
        self.assertEquals(status['message'], 'Good request received')

    @inlineCallbacks
    def test_receive_bad_message(self):
        transport = yield self.get_configured_transport()
        url = transport.get_transport_url('messages.json')
        resp = yield self.post_msg(url, 'This is not JSON.')
        self.assertEqual(resp.code, 400)
        [failure] = self.flushLoggedErrors()
        self.assertTrue('No JSON object' in str(failure))

        [status] = yield self.tx_helper.wait_for_dispatched_statuses(1)
        self.assertEquals(status['status'], 'down')
        self.assertEquals(status['component'], 'received-from-vumi-go')
        self.assertEquals(status['type'], 'bad_request')
        self.assertEquals(status['message'], 'Bad request received')

    @inlineCallbacks
    def test_receiving_ack_events(self):
        transport = yield self.get_configured_transport()
        url = transport.get_transport_url('events.json')
        # prime the mapping
        yield transport.map_message_id('remote', 'local')
        ack = self.tx_helper.make_ack(event_id='event-id')
        ack['user_message_id'] = 'remote'
        resp = yield self.post_msg(url, ack.to_json())
        self.assertEqual(resp.code, 200)
        [received_ack] = yield self.tx_helper.wait_for_dispatched_events(1)
        self.assertEqual(received_ack['event_id'], ack['event_id'])
        self.assertEqual(received_ack['user_message_id'], 'local')
        self.assertEqual(received_ack['sent_message_id'], 'remote')

        statuses = yield self.tx_helper.wait_for_dispatched_statuses(1)
        self.assertEqual(len(statuses), 2)
        self.assertEquals(statuses[0]['status'], 'ok')
        self.assertEquals(statuses[0]['component'], 'sent-by-vumi-go')
        self.assertEquals(statuses[0]['type'], 'vumi_go_sent')
        self.assertEquals(statuses[0]['message'], 'Sent by Vumi Go')
        self.assertEquals(statuses[1]['status'], 'ok')
        self.assertEquals(statuses[1]['component'], 'vumi-go-event')
        self.assertEquals(statuses[1]['type'], 'good_request')
        self.assertEquals(statuses[1]['message'],
                          'Good event received from Vumi Go')

    @inlineCallbacks
    def test_receiving_nack_events(self):
        transport = yield self.get_configured_transport()
        url = transport.get_transport_url('events.json')
        # prime the mapping
        yield transport.map_message_id('remote', 'local')
        nack = self.tx_helper.make_nack(event_id='event-id')
        nack['user_message_id'] = 'remote'
        resp = yield self.post_msg(url, nack.to_json())
        self.assertEqual(resp.code, 200)
        [received_nack] = yield self.tx_helper.wait_for_dispatched_events(1)
        self.assertEqual(received_nack['event_id'], nack['event_id'])
        self.assertEqual(received_nack['user_message_id'], 'local')
        self.assertEqual(received_nack['sent_message_id'], 'remote')

        statuses = yield self.tx_helper.wait_for_dispatched_statuses(1)
        self.assertEqual(len(statuses), 2)
        self.assertEquals(statuses[0]['status'], 'down')
        self.assertEquals(statuses[0]['component'], 'sent-by-vumi-go')
        self.assertEquals(statuses[0]['type'], 'vumi_go_failed')
        self.assertEquals(statuses[0]['message'], 'Vumi Go failed to send')
        self.assertEquals(statuses[1]['status'], 'ok')
        self.assertEquals(statuses[1]['component'], 'vumi-go-event')
        self.assertEquals(statuses[1]['type'], 'good_request')
        self.assertEquals(statuses[1]['message'],
                          'Good event received from Vumi Go')

    @inlineCallbacks
    def test_receive_bad_event(self):
        transport = yield self.get_configured_transport()
        url = transport.get_transport_url('events.json')
        resp = yield self.post_msg(url, 'This is not JSON.')
        self.assertEqual(resp.code, 400)
        [failure] = self.flushLoggedErrors()
        self.assertTrue('No JSON object' in str(failure))

        [status] = yield self.tx_helper.wait_for_dispatched_statuses(1)
        self.assertEquals(status['status'], 'down')
        self.assertEquals(status['component'], 'vumi-go-event')
        self.assertEquals(status['type'], 'bad_request')
        self.assertEquals(status['message'], 'Bad event received from Vumi Go')

    @inlineCallbacks
    def test_weak_cacerts_installed(self):
        yield self.get_configured_transport()
        self.assertEqual(os.environ["SSL_CERT_FILE"], certifi.old_where())

    @inlineCallbacks
    def test_sending_messages(self):
        yield self.get_configured_transport()
        msg = self.tx_helper.make_outbound(
            "outbound", session_event=TransportUserMessage.SESSION_CLOSE)
        d = self.tx_helper.dispatch_outbound(msg)
        req = yield self.get_next_request()
        received_msg = json.loads(req.content.read())
        self.assertEqual(received_msg, {
            'content': msg['content'],
            'in_reply_to': None,
            'to_addr': msg['to_addr'],
            'message_id': msg['message_id'],
            'session_event': TransportUserMessage.SESSION_CLOSE,
            'helper_metadata': {},
        })

        remote_id = TransportUserMessage.generate_id()
        reply = msg.copy()
        reply['message_id'] = remote_id
        req.write(reply.to_json().encode('utf-8'))
        req.finish()
        yield d

        [ack] = yield self.tx_helper.wait_for_dispatched_events(1)
        self.assertEqual(ack['user_message_id'], msg['message_id'])
        self.assertEqual(ack['sent_message_id'], remote_id)

        [status] = yield self.tx_helper.wait_for_dispatched_statuses(1)
        self.assertEquals(status['status'], 'ok')
        self.assertEquals(status['component'], 'submitted-to-vumi-go')
        self.assertEquals(status['type'], 'good_request')
        self.assertEquals(status['message'], 'Message accepted by Vumi Go')

    @inlineCallbacks
    def test_sending_bad_messages(self):
        yield self.get_configured_transport()
        msg = self.tx_helper.make_outbound(
            "outbound", session_event=TransportUserMessage.SESSION_CLOSE)
        self.tx_helper.dispatch_outbound(msg)
        req = yield self.get_next_request()
        req.setResponseCode(400, "Bad Request")

        req.finish()

        [status] = yield self.tx_helper.wait_for_dispatched_statuses(1)
        self.assertEquals(status['status'], 'down')
        self.assertEquals(status['component'], 'submitted-to-vumi-go')
        self.assertEquals(status['type'], 'bad_request')
        self.assertEquals(status['message'],
                          'Message submission rejected by Vumi Go')

    @inlineCallbacks
    def test_teardown_before_start(self):
        transport = yield self.get_configured_transport(start=False)
        yield transport.teardown_transport()<|MERGE_RESOLUTION|>--- conflicted
+++ resolved
@@ -39,12 +39,8 @@
         defaults.update(config)
         transport = yield self.tx_helper.get_transport(defaults, start=False)
         transport.agent_factory = self.fake_http.get_agent
-<<<<<<< HEAD
-        yield transport.startWorker()
-=======
         if start:
             yield transport.startWorker()
->>>>>>> 4a17c5c5
         returnValue(transport)
 
     @inlineCallbacks
