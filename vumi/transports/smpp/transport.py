# -*- test-case-name: vumi.transports.smpp.tests.test_smpp -*-

from twisted.internet import reactor
from twisted.internet.defer import inlineCallbacks, returnValue

from vumi import log
from vumi.reconnecting_client import ReconnectingClientService
from vumi.utils import get_operator_number
from vumi.transports.base import Transport
from vumi.transports.smpp.clientserver.client import (
    EsmeTransceiverFactory, EsmeTransmitterFactory, EsmeReceiverFactory,
    EsmeCallbacks)
from vumi.transports.failures import FailureMessage
from vumi.message import Message, TransportUserMessage
from vumi.persist.txredis_manager import TxRedisManager
from vumi.config import (ConfigText, ConfigInt, ConfigBool, ConfigDict,
                         ConfigFloat, ConfigClientEndpoint,
                         ConfigClassName)
from vumi.transports.smpp.iprocessors import (IDeliveryReportProcessor,
                                              IDeliverShortMessageProcessor)


class SmppTransportConfig(Transport.CONFIG_CLASS):

    twisted_endpoint = ConfigClientEndpoint(
        'The SMPP endpoint to connect to.',
        required=True, static=True)
    system_id = ConfigText(
        'User id used to connect to the SMPP server.', required=True,
        static=True)
    password = ConfigText(
        'Password for the system id.', required=True, static=True)
    system_type = ConfigText(
        "Additional system metadata that is passed through to the SMPP "
        "server on connect.", default="", static=True)
    interface_version = ConfigText(
        "SMPP protocol version. Default is '34' (i.e. version 3.4).",
        default="34", static=True)
    service_type = ConfigText(
        'The SMPP service type', default="", static=True)
    dest_addr_ton = ConfigInt(
        'Destination TON (type of number)', default=0, static=True)
    dest_addr_npi = ConfigInt(
        'Destination NPI (number plan identifier). '
        'Default 1 (ISDN/E.164/E.163)', default=1, static=True)
    source_addr_ton = ConfigInt(
        'Source TON (type of number)', default=0, static=True)
    source_addr_npi = ConfigInt(
        'Source NPI (number plan identifier)', default=0, static=True)
    registered_delivery = ConfigBool(
        'Whether or not to request delivery reports', default=True,
        static=True)
    smpp_bind_timeout = ConfigInt(
        'How long to wait for a succesful bind', default=30, static=True)
    smpp_enquire_link_interval = ConfigInt(
        "Number of seconds to delay before reconnecting to the server after "
        "being disconnected. Default is 5s. Some WASPs, e.g. Clickatell "
        "require a 30s delay before reconnecting. In these cases a 45s "
        "initial_reconnect_delay is recommended.", default=55, static=True)
    initial_reconnect_delay = ConfigInt(
        'How long to wait between reconnecting attempts', default=5,
        static=True)
    third_party_id_expiry = ConfigInt(
        'How long (seconds) to keep 3rd party message IDs around to allow for '
        'matching submit_sm_resp and delivery report messages. Defaults to '
        '1 week',
        default=(60 * 60 * 24 * 7), static=True)
<<<<<<< HEAD
=======
    delivery_report_regex = ConfigRegex(
        'What regex to use for matching delivery reports',
        default=DELIVERY_REPORT_REGEX, static=True)
    delivery_report_status_mapping = ConfigDict(
        "Mapping from delivery report message state to "
        "(`delivered`, `failed`, `pending`)",
        static=True, default=DELIVERY_REPORT_STATUS_MAPPING)
    submit_sm_expiry = ConfigInt(
        'How long (seconds) to wait for the SMSC to return with a '
        '`submit_sm_resp`. Defaults to 24 hours',
        default=(60 * 60 * 24), static=True)
>>>>>>> 30680ca8
    submit_sm_encoding = ConfigText(
        'How to encode the SMS before putting on the wire', static=True,
        default='utf-8')
    submit_sm_data_coding = ConfigInt(
        'What data_coding value to tell the SMSC we\'re using when putting'
        'an SMS on the wire', static=True, default=0)
    send_long_messages = ConfigBool(
        "If `True`, messages longer than 254 characters will be sent in the "
        "`message_payload` optional field instead of the `short_message` "
        "field. Default is `False`, simply because that maintains previous "
        "behaviour.", default=False, static=True)
    send_multipart_sar = ConfigBool(
        "If `True`, messages longer than 140 bytes will be sent as a series "
        "of smaller messages with the sar_* parameters set. Default is "
        "`False`.", default=False, static=True)
    send_multipart_udh = ConfigBool(
        "If `True`, messages longer than 140 bytes will be sent as a series "
        "of smaller messages with the user data headers. Default is `False`.",
        default=False, static=True)
    split_bind_prefix = ConfigText(
        "This is the Redis prefix to use for storing things like sequence "
        "numbers and message ids for delivery report handling. It defaults "
        "to `<system_id>@<host>:<port>`. "
        "*ONLY* if the connection is split into two separate binds for RX "
        "and TX then make sure this is the same value for both binds. "
        "This _only_ needs to be done for TX & RX since messages sent via "
        "the TX bind are handled by the RX bind and they need to share the "
        "same prefix for the lookup for message ids in delivery reports to "
        "work.", default='', static=True)
    throttle_delay = ConfigFloat(
        "Delay (in seconds) before retrying a message after receiving "
        "`ESME_RTHROTTLED` or `ESME_RMSGQFUL`.", default=0.1, static=True)
    COUNTRY_CODE = ConfigText(
        "Used to translate a leading zero in a destination MSISDN into a "
        "country code. Default ''", default="", static=True)
    OPERATOR_PREFIX = ConfigDict(
        "Nested dictionary of prefix to network name mappings. Default {} "
        "(set network to 'UNKNOWN'). E.g. { '27': { '27761': 'NETWORK1' }} ",
        default={}, static=True)
    OPERATOR_NUMBER = ConfigDict(
        "Dictionary of source MSISDN to use for each network listed in "
        "OPERATOR_PREFIX. If a network is not listed, the source MSISDN "
        "specified by the message sender is used. Default {} (always used the "
        "from address specified by the message sender). "
        "E.g. { 'NETWORK1': '27761234567'}", default={}, static=True)
    redis_manager = ConfigDict(
        'How to connect to Redis', default={}, static=True)
    delivery_report_processor = ConfigClassName(
        'Which delivery report processor to use. '
        'Should implement `IDeliveryReportProcessor`.',
        default=('vumi.transports.smpp.processors.'
                 'EsmeCallbacksDeliveryReportProcessor'),
        static=True, implements=IDeliveryReportProcessor)
    delivery_report_processor_config = ConfigDict(
        'The configuration for the ``delivery_report_processor``',
        default={}, static=True)
    short_message_processor = ConfigClassName(
        'Which short message processor to use. '
        'Should implement `IDeliverShortMessageProcessor`.',
        default=('vumi.transports.smpp.processors.'
                 'EsmeCallbacksDeliverShortMessageProcessor'),
        static=True, implements=IDeliverShortMessageProcessor)
    short_message_processor_config = ConfigDict(
        'The configuration for the ``short_message_processor``',
        default={}, static=True)

    def post_validate(self):
        long_message_params = (
            'send_long_messages', 'send_multipart_sar', 'send_multipart_udh')
        set_params = [p for p in long_message_params if getattr(self, p)]
        if len(set_params) > 1:
            params = ', '.join(set_params)
            self.raise_config_error(
                "The following parameters are mutually exclusive: %s" % params)


class SmppTransport(Transport):
    """
    An SMPP Transceiver Transport.
    """
    CONFIG_CLASS = SmppTransportConfig

    # Which of the keys in SmppTransportConfig are keys that are to
    # be passed on to the ESMETransceiver base class to create a bind with.
    SMPP_BIND_CONFIG_KEYS = [
        'system_id',
        'password',
        'system_type',
        'interface_version',
        'service_type',
        'dest_addr_ton',
        'dest_addr_npi',
        'source_addr_ton',
        'source_addr_npi',
        'registered_delivery',
    ]

    # We only want to start this after we finish connecting to SMPP.
    start_message_consumer = False

    callLater = reactor.callLater

    @inlineCallbacks
    def setup_transport(self):
        config = self.get_static_config()
        log.msg("Starting the SmppTransport for %s" % (
            config.twisted_endpoint))

        self.submit_sm_encoding = config.submit_sm_encoding
        self.submit_sm_data_coding = config.submit_sm_data_coding
        default_prefix = "%s@%s" % (config.system_id, config.transport_name)

        r_config = config.redis_manager
        r_prefix = config.split_bind_prefix or default_prefix

        redis = yield TxRedisManager.from_config(r_config)
        self.redis = redis.sub_manager(r_prefix)

        self.r_message_prefix = "message_json"
        self.throttled = False

        self.esme_callbacks = EsmeCallbacks(
            connect=self.esme_connected,
            disconnect=self.esme_disconnected,
            submit_sm_resp=self.submit_sm_resp,
            delivery_report=self.delivery_report,
            deliver_sm=self.deliver_sm)

        self._reconn_service = None
        if not hasattr(self, 'esme_client'):
            # start the Smpp transport (if we don't have one)
            self.factory = self.make_factory()
            self._reconn_service = ReconnectingClientService(
                config.twisted_endpoint, self.factory)
            self._reconn_service.startService()

    @inlineCallbacks
    def teardown_transport(self):
        if self._reconn_service is not None:
            yield self._reconn_service.stopService()
        yield self.redis._close()

    def get_smpp_bind_params(self):
        """Inspects the SmppTransportConfig and returns a dictionary
        that can be passed to an EsmeTransceiver (or subclass there of)
        to create a bind with"""
        config = self.get_static_config()
        return dict([(key, getattr(config, key))
                    for key in self.SMPP_BIND_CONFIG_KEYS])

    def make_factory(self):
        return EsmeTransceiverFactory(
            self.get_static_config(), self.get_smpp_bind_params(),
            self.redis, self.esme_callbacks)

    def esme_connected(self, client):
        log.msg("ESME Connected, adding handlers")
        self.esme_client = client
        # Start the consumer
        self.unpause_connectors()

    @inlineCallbacks
    def handle_outbound_message(self, message):
        log.debug("Consumed outgoing message %r" % (message,))
        log.debug("Unacknowledged message count: %s" % (
                (yield self.esme_client.get_unacked_count()),))
        yield self.r_set_message(message)
        yield self._submit_outbound_message(message)

    @inlineCallbacks
    def _submit_outbound_message(self, message):
        sequence_numbers = yield self.send_smpp(message)
        # TODO: Handle multiple acks for a single message that we split up.
        for sequence_number in sequence_numbers:
            yield self.r_set_id_for_sequence(
                sequence_number, message.payload.get("message_id"))

    def esme_disconnected(self):
        log.msg("ESME Disconnected")
        return self.pause_connectors()

    # Redis message storing methods

    def r_message_key(self, message_id):
        return "%s#%s" % (self.r_message_prefix, message_id)

    def r_set_message(self, message):
        config = self.get_static_config()
        message_id = message.payload['message_id']
        message_key = self.r_message_key(message_id)
        d = self.redis.set(message_key, message.to_json())
        d.addCallback(lambda _: self.redis.expire(message_key,
                                                  config.submit_sm_expiry))
        return d

    def r_get_message_json(self, message_id):
        return self.redis.get(self.r_message_key(message_id))

    @inlineCallbacks
    def r_get_message(self, message_id):
        json_string = yield self.r_get_message_json(message_id)
        if json_string:
            returnValue(Message.from_json(json_string))
        else:
            returnValue(None)

    def r_delete_message(self, message_id):
        return self.redis.delete(self.r_message_key(message_id))

    # Redis sequence number storing methods

    def r_get_id_for_sequence(self, sequence_number):
        return self.redis.get(str(sequence_number))

    def r_delete_for_sequence(self, sequence_number):
        return self.redis.delete(str(sequence_number))

    def r_set_id_for_sequence(self, sequence_number, id):
        return self.redis.set(str(sequence_number), id)

    # Redis 3rd party id to vumi id mapping

    def r_third_party_id_key(self, third_party_id):
        return "3rd_party_id#%s" % (third_party_id,)

    def r_get_id_for_third_party_id(self, third_party_id):
        return self.redis.get(self.r_third_party_id_key(third_party_id))

    def r_delete_for_third_party_id(self, third_party_id):
        return self.redis.delete(
                self.r_third_party_id_key(third_party_id))

    @inlineCallbacks
    def r_set_id_for_third_party_id(self, third_party_id, id):
        config = self.get_static_config()
        rkey = self.r_third_party_id_key(third_party_id)
        yield self.redis.set(rkey, id)
        yield self.redis.expire(rkey, config.third_party_id_expiry)

    def _start_throttling(self):
        if self.throttled:
            return
        log.err("Throttling outbound messages.")
        self.throttled = True
        self.pause_connectors()

    def _stop_throttling(self):
        if not self.throttled:
            return
        log.err("No longer throttling outbound messages.")
        self.throttled = False
        self.unpause_connectors()

    @inlineCallbacks
    def submit_sm_resp(self, *args, **kwargs):
        transport_msg_id = kwargs['message_id']
        sent_sms_id = (
            yield self.r_get_id_for_sequence(kwargs['sequence_number']))
        if sent_sms_id is None:
            log.err("Sequence number lookup failed for:%s" % (
                kwargs['sequence_number'],))
        else:
            yield self.r_set_id_for_third_party_id(
                transport_msg_id, sent_sms_id)
            yield self.r_delete_for_sequence(kwargs['sequence_number'])
            status = kwargs['command_status']
            if status == 'ESME_ROK':
                # The sms was submitted ok
                yield self.submit_sm_success(sent_sms_id, transport_msg_id)
                yield self._stop_throttling()
            elif status in ('ESME_RTHROTTLED', 'ESME_RMSGQFUL'):
                yield self._start_throttling()
                yield self.submit_sm_throttled(sent_sms_id)
            else:
                # We have an error
                yield self.submit_sm_failure(sent_sms_id,
                                             status or 'Unspecified')
                yield self._stop_throttling()

    @inlineCallbacks
    def submit_sm_success(self, sent_sms_id, transport_msg_id):
        yield self.r_delete_message(sent_sms_id)
        log.debug("Mapping transport_msg_id=%s to sent_sms_id=%s" % (
            transport_msg_id, sent_sms_id))
        log.debug("PUBLISHING ACK: (%s -> %s)" % (
            sent_sms_id, transport_msg_id))
        self.publish_ack(
            user_message_id=sent_sms_id,
            sent_message_id=transport_msg_id)

    @inlineCallbacks
    def submit_sm_failure(self, sent_sms_id, reason, failure_code=None):
        error_message = yield self.r_get_message(sent_sms_id)
        if error_message is None:
            log.err("Could not retrieve failed message:%s" % (
                sent_sms_id))
        else:
            yield self.r_delete_message(sent_sms_id)
            yield self.publish_nack(sent_sms_id, reason)
            yield self.failure_publisher.publish_message(FailureMessage(
                    message=error_message.payload,
                    failure_code=None,
                    reason=reason))

    @inlineCallbacks
    def submit_sm_throttled(self, sent_sms_id):
        message = yield self.r_get_message(sent_sms_id)
        if message is None:
            log.err("Could not retrieve throttled message:%s" % (
                sent_sms_id))
        else:
            config = self.get_static_config()
            self.callLater(config.throttle_delay,
                           self._submit_outbound_message, message)

    @inlineCallbacks
    def delivery_report(self, message_id, delivery_status):
        message_id = yield self.r_get_id_for_third_party_id(message_id)
        if message_id is None:
            log.warning("Failed to retrieve message id for delivery report."
                        " Delivery report from %s discarded."
                        % self.transport_name)
            return
        log.msg("PUBLISHING DELIV REPORT: %s %s" % (message_id,
                                                    delivery_status))
        returnValue((yield self.publish_delivery_report(
                    user_message_id=message_id,
                    delivery_status=delivery_status)))

    def deliver_sm(self, *args, **kwargs):
        message_type = kwargs.get('message_type', 'sms')
        message = {
            'message_id': kwargs['message_id'],
            'to_addr': kwargs['destination_addr'],
            'from_addr': kwargs['source_addr'],
            'content': kwargs['short_message'],
            'transport_type': message_type,
            'transport_metadata': {},
            }

        if message_type == 'ussd':
            session_event = {
                'new': TransportUserMessage.SESSION_NEW,
                'continue': TransportUserMessage.SESSION_RESUME,
                'close': TransportUserMessage.SESSION_CLOSE,
                }[kwargs['session_event']]
            message['session_event'] = session_event
            session_info = kwargs.get('session_info')
            message['transport_metadata']['session_info'] = session_info

        log.msg("PUBLISHING INBOUND: %s" % (message,))
        # TODO: This logs messages that fail to serialize to JSON
        #       Usually this happens when an SMPP message has content
        #       we can't decode (e.g. data_coding == 4). We should
        #       remove the try-except once we handle such messages
        #       better.
        return self.publish_message(**message).addErrback(log.err)

    def send_smpp(self, message):
        log.debug("Sending SMPP message: %s" % (message))
        # first do a lookup in our YAML to see if we've got a source_addr
        # defined for the given MT number, if not, trust the from_addr
        # in the message
        to_addr = message['to_addr']
        from_addr = message['from_addr']
        text = message['content']
        continue_session = (
            message['session_event'] != TransportUserMessage.SESSION_CLOSE)
        config = self.get_static_config()
        route = get_operator_number(to_addr, config.COUNTRY_CODE,
                                    config.OPERATOR_PREFIX,
                                    config.OPERATOR_NUMBER)
        source_addr = route or from_addr
        session_info = message['transport_metadata'].get('session_info')
        return self.esme_client.submit_sm(
            # these end up in the PDU
            short_message=text.encode(self.submit_sm_encoding),
            data_coding=self.submit_sm_data_coding,
            destination_addr=to_addr.encode('ascii'),
            source_addr=source_addr.encode('ascii'),
            session_info=session_info.encode('ascii')
                if session_info is not None else None,
            # these don't end up in the PDU
            message_type=message['transport_type'],
            continue_session=continue_session,
        )

    def stopWorker(self):
        log.msg("Stopping the SMPPTransport")
        return super(SmppTransport, self).stopWorker()

    def send_failure(self, message, exception, reason):
        """Send a failure report."""
        log.msg("Failed to send: %s reason: %s" % (message, reason))
        return super(SmppTransport, self).send_failure(message,
                                                       exception, reason)


class SmppTxTransport(SmppTransport):
    """An Smpp Transmitter Transport"""
    def make_factory(self):
        return EsmeTransmitterFactory(
            self.get_static_config(), self.get_smpp_bind_params(),
            self.redis, self.esme_callbacks)


class SmppRxTransport(SmppTransport):
    """An Smpp Receiver Transport"""
    def make_factory(self):
        return EsmeReceiverFactory(
            self.get_static_config(), self.get_smpp_bind_params(),
            self.redis, self.esme_callbacks)<|MERGE_RESOLUTION|>--- conflicted
+++ resolved
@@ -65,20 +65,10 @@
         'matching submit_sm_resp and delivery report messages. Defaults to '
         '1 week',
         default=(60 * 60 * 24 * 7), static=True)
-<<<<<<< HEAD
-=======
-    delivery_report_regex = ConfigRegex(
-        'What regex to use for matching delivery reports',
-        default=DELIVERY_REPORT_REGEX, static=True)
-    delivery_report_status_mapping = ConfigDict(
-        "Mapping from delivery report message state to "
-        "(`delivered`, `failed`, `pending`)",
-        static=True, default=DELIVERY_REPORT_STATUS_MAPPING)
     submit_sm_expiry = ConfigInt(
         'How long (seconds) to wait for the SMSC to return with a '
         '`submit_sm_resp`. Defaults to 24 hours',
         default=(60 * 60 * 24), static=True)
->>>>>>> 30680ca8
     submit_sm_encoding = ConfigText(
         'How to encode the SMS before putting on the wire', static=True,
         default='utf-8')
