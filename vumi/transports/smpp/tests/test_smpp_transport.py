# -*- coding: utf-8 -*-

import logging

from twisted.internet.defer import inlineCallbacks, returnValue
from twisted.internet.task import Clock

from smpp.pdu_builder import DeliverSM, SubmitSMResp
from vumi.config import ConfigError
from vumi.message import TransportUserMessage
from vumi.tests.helpers import VumiTestCase
from vumi.tests.utils import LogCatcher
from vumi.transports.smpp.smpp_transport import (
    message_key, remote_message_key, multipart_info_key, sequence_number_key,
    SmppTransceiverTransport, SmppTransmitterTransport, SmppReceiverTransport,
    SmppTransceiverTransportWithOldConfig)
from vumi.transports.smpp.pdu_utils import (
    pdu_ok, short_message, command_id, seq_no, pdu_tlv, unpacked_pdu_opts)
from vumi.transports.smpp.processors import SubmitShortMessageProcessor
from vumi.transports.smpp.tests.fake_smsc import FakeSMSC
from vumi.transports.tests.helpers import TransportHelper


class TestSmppTransportConfig(VumiTestCase):
    def test_host_port_fallback(self):
        """
        Old-style 'host' and 'port' fields are still supported in configs.
        """

        def parse_config(extra_config):
            config = {
                'transport_name': 'name',
                'system_id': 'foo',
                'password': 'bar',
            }
            config.update(extra_config)
            return SmppTransceiverTransport.CONFIG_CLASS(config, static=True)

        # If we don't provide an endpoint config, we get an error.
        self.assertRaises(ConfigError, parse_config, {})

        # If we do provide an endpoint config, we get an endpoint.
        cfg = {'twisted_endpoint': 'tcp:host=example.com:port=1337'}
        self.assertNotEqual(parse_config(cfg).twisted_endpoint.connect, None)

        # If we provide host and port configs, we get an endpoint.
        cfg = {'host': 'example.com', 'port': 1337}
        self.assertNotEqual(parse_config(cfg).twisted_endpoint.connect, None)


class SmppTransportTestCase(VumiTestCase):

    DR_TEMPLATE = ("id:%s sub:... dlvrd:... submit date:200101010030"
                   " done date:200101020030 stat:DELIVRD err:... text:Meep")
    DR_MINIMAL_TEMPLATE = "id:%s stat:DELIVRD text:Meep"
    transport_class = None

    def setUp(self):
        self.clock = Clock()
        self.fake_smsc = FakeSMSC()
        self.tx_helper = self.add_helper(TransportHelper(self.transport_class))
        self.default_config = {
            'transport_name': self.tx_helper.transport_name,
            'twisted_endpoint': self.fake_smsc.endpoint,
            'delivery_report_processor': 'vumi.transports.smpp.processors.'
                                         'DeliveryReportProcessor',
            'deliver_short_message_processor': (
                'vumi.transports.smpp.processors.'
                'DeliverShortMessageProcessor'),
            'system_id': 'foo',
            'password': 'bar',
            'deliver_short_message_processor_config': {
                'data_coding_overrides': {
                    0: 'utf-8',
                }
            }
        }

    def _get_transport_config(self, config):
        """
        This is overridden in a subclass.
        """
        cfg = self.default_config.copy()
        cfg.update(config)
        return cfg

    @inlineCallbacks
    def get_transport(self, config={}, bind=True):
        cfg = self._get_transport_config(config)
        transport = yield self.tx_helper.get_transport(cfg, start=False)
        transport.clock = self.clock
        yield transport.startWorker()
        self.clock.advance(0)
        if bind:
            yield self.fake_smsc.bind()
        returnValue(transport)


class SmppTransceiverTransportTestCase(SmppTransportTestCase):

    transport_class = SmppTransceiverTransport

    @inlineCallbacks
    def test_setup_transport(self):
        transport = yield self.get_transport(bind=False)
        protocol = yield transport.service.get_protocol()
        self.assertEqual(protocol.is_bound(), False)
        yield self.fake_smsc.bind()
        self.assertEqual(protocol.is_bound(), True)

    @inlineCallbacks
    def test_mo_sms(self):
        yield self.get_transport()
        self.fake_smsc.send_mo(
            sequence_number=1, short_message='foo', source_addr='123',
            destination_addr='456')
        deliver_sm_resp = yield self.fake_smsc.await_pdu()
        self.assertTrue(pdu_ok(deliver_sm_resp))
        [msg] = yield self.tx_helper.wait_for_dispatched_inbound(1)
        self.assertEqual(msg['content'], 'foo')
        self.assertEqual(msg['from_addr'], '123')
        self.assertEqual(msg['to_addr'], '456')
        self.assertEqual(msg['transport_type'], 'sms')

    @inlineCallbacks
    def test_mo_sms_empty_sms_allowed(self):
        yield self.get_transport({
            'deliver_short_message_processor_config': {
                'allow_empty_messages': True,
            }
        })
        self.fake_smsc.send_mo(
            sequence_number=1, short_message='', source_addr='123',
            destination_addr='456')
        deliver_sm_resp = yield self.fake_smsc.await_pdu()
        self.assertTrue(pdu_ok(deliver_sm_resp))
        [msg] = yield self.tx_helper.wait_for_dispatched_inbound(1)
        self.assertEqual(msg['content'], '')

    @inlineCallbacks
    def test_mo_sms_empty_sms_disallowed(self):
        yield self.get_transport()
        with LogCatcher(message=r"^(Not all parts|WARNING)") as lc:
            self.fake_smsc.send_mo(
                sequence_number=1, short_message='', source_addr='123',
                destination_addr='456')
            deliver_sm_resp = yield self.fake_smsc.await_pdu()

        self.assertFalse(pdu_ok(deliver_sm_resp))

        # check that failure to process delivery report was logged
        self.assertEqual(lc.messages(), [
            "WARNING: Not decoding `None` message with data_coding=1",
            "Not all parts of the PDU were able to be decoded. "
            "Responding with ESME_RDELIVERYFAILURE.",
        ])

        inbound = self.tx_helper.get_dispatched_inbound()
        self.assertEqual(inbound, [])
        events = self.tx_helper.get_dispatched_events()
        self.assertEqual(events, [])

    @inlineCallbacks
    def test_mo_delivery_report_pdu_opt_params(self):
        """
        We always treat a message with the optional PDU params set as a
        delivery report.
        """
        transport = yield self.get_transport()
        yield transport.message_stash.set_remote_message_id('bar', 'foo')

        pdu = DeliverSM(sequence_number=1, esm_class=4)
        pdu.add_optional_parameter('receipted_message_id', 'foo')
        pdu.add_optional_parameter('message_state', 2)
        yield self.fake_smsc.handle_pdu(pdu)

        [event] = yield self.tx_helper.wait_for_dispatched_events(1)
        self.assertEqual(event['event_type'], 'delivery_report')
        self.assertEqual(event['delivery_status'], 'delivered')
        self.assertEqual(event['user_message_id'], 'bar')

    @inlineCallbacks
    def test_mo_delivery_report_pdu_opt_params_esm_class_not_set(self):
        """
        We always treat a message with the optional PDU params set as a
        delivery report, even if ``esm_class`` is not set.
        """
        transport = yield self.get_transport()
        yield transport.message_stash.set_remote_message_id('bar', 'foo')

        pdu = DeliverSM(sequence_number=1)
        pdu.add_optional_parameter('receipted_message_id', 'foo')
        pdu.add_optional_parameter('message_state', 2)
        yield self.fake_smsc.handle_pdu(pdu)

        [event] = yield self.tx_helper.wait_for_dispatched_events(1)
        self.assertEqual(event['event_type'], 'delivery_report')
        self.assertEqual(event['delivery_status'], 'delivered')
        self.assertEqual(event['user_message_id'], 'bar')

    @inlineCallbacks
    def test_mo_delivery_report_pdu_esm_class_not_set(self):
        """
        We treat a content-based DR as a normal message if the ``esm_class``
        flags are not set.
        """
        transport = yield self.get_transport()
        yield transport.message_stash.set_remote_message_id('bar', 'foo')

        self.fake_smsc.send_mo(
            sequence_number=1, short_message=self.DR_TEMPLATE % ('foo',),
            source_addr='123', destination_addr='456')
        [msg] = yield self.tx_helper.wait_for_dispatched_inbound(1)
        self.assertEqual(msg['content'], self.DR_TEMPLATE % ('foo',))
        self.assertEqual(msg['from_addr'], '123')
        self.assertEqual(msg['to_addr'], '456')
        self.assertEqual(msg['transport_type'], 'sms')

        events = yield self.tx_helper.get_dispatched_events()
        self.assertEqual(events, [])

    @inlineCallbacks
    def test_mo_delivery_report_esm_class_with_full_content(self):
        """
        If ``esm_class`` and content are both set appropriately, we process the
        DR.
        """
        transport = yield self.get_transport()
        yield transport.message_stash.set_remote_message_id('bar', 'foo')

        self.fake_smsc.send_mo(
            sequence_number=1, short_message=self.DR_TEMPLATE % ('foo',),
            source_addr='123', destination_addr='456', esm_class=4)

        [event] = yield self.tx_helper.wait_for_dispatched_events(1)
        self.assertEqual(event['event_type'], 'delivery_report')
        self.assertEqual(event['delivery_status'], 'delivered')
        self.assertEqual(event['user_message_id'], 'bar')

    @inlineCallbacks
    def test_mo_delivery_report_esm_class_with_short_status(self):
        """
        If the delivery report has a shorter status field, the default regex
        still matches.
        """
        transport = yield self.get_transport()
        yield transport.message_stash.set_remote_message_id('bar', 'foo')

        short_message = (
            "id:foo sub:... dlvrd:... submit date:200101010030"
            " done date:200101020030 stat:FAILED err:042 text:Meep")
        self.fake_smsc.send_mo(
            sequence_number=1, short_message=short_message,
            source_addr='123', destination_addr='456', esm_class=4)

        [event] = yield self.tx_helper.wait_for_dispatched_events(1)
        self.assertEqual(event['event_type'], 'delivery_report')
        self.assertEqual(event['delivery_status'], 'failed')
        self.assertEqual(event['user_message_id'], 'bar')

    @inlineCallbacks
    def test_mo_delivery_report_esm_class_with_minimal_content(self):
        """
        If ``esm_class`` and content are both set appropriately, we process the
        DR even if the minimal subset of the content regex matches.
        """
        transport = yield self.get_transport()
        yield transport.message_stash.set_remote_message_id('bar', 'foo')

        self.fake_smsc.send_mo(
            sequence_number=1, source_addr='123', destination_addr='456',
            short_message=self.DR_MINIMAL_TEMPLATE % ('foo',), esm_class=4)

        [event] = yield self.tx_helper.wait_for_dispatched_events(1)
        self.assertEqual(event['event_type'], 'delivery_report')
        self.assertEqual(event['delivery_status'], 'delivered')
        self.assertEqual(event['user_message_id'], 'bar')

    @inlineCallbacks
    def test_mo_delivery_report_content_with_nulls(self):
        """
        If ``esm_class`` and content are both set appropriately, we process the
        DR even if some content fields contain null values.
        """
        transport = yield self.get_transport()
        yield transport.message_stash.set_remote_message_id('bar', 'foo')

        content = (
            "id:%s sub:null dlvrd:null submit date:200101010030"
            " done date:200101020030 stat:DELIVRD err:null text:Meep")
        self.fake_smsc.send_mo(
            sequence_number=1, short_message=content % ("foo",),
            source_addr='123', destination_addr='456', esm_class=4)

        [event] = yield self.tx_helper.wait_for_dispatched_events(1)
        self.assertEqual(event['event_type'], 'delivery_report')
        self.assertEqual(event['delivery_status'], 'delivered')
        self.assertEqual(event['user_message_id'], 'bar')

    @inlineCallbacks
    def test_mo_delivery_report_esm_class_with_bad_content(self):
        """
        If ``esm_class`` indicates a DR but the regex fails to match, we log a
        warning and do nothing.
        """
        transport = yield self.get_transport()
        yield transport.message_stash.set_remote_message_id('bar', 'foo')

        lc = LogCatcher(message="esm_class 4 indicates")
        with lc:
            self.fake_smsc.send_mo(
                sequence_number=1, source_addr='123', destination_addr='456',
                short_message="foo", esm_class=4)
            yield self.fake_smsc.await_pdu()

        # check that failure to process delivery report was logged
        [warning] = lc.logs
        self.assertEqual(
            warning["message"][0],
            "esm_class 4 indicates delivery report, but content does not"
            " match regex: 'foo'")

        inbound = self.tx_helper.get_dispatched_inbound()
        self.assertEqual(inbound, [])
        events = self.tx_helper.get_dispatched_events()
        self.assertEqual(events, [])

    @inlineCallbacks
    def test_mo_delivery_report_esm_class_with_no_content(self):
        """
        If ``esm_class`` indicates a DR but the content is empty, we log a
        warning and do nothing.
        """
        transport = yield self.get_transport()
        yield transport.message_stash.set_remote_message_id('bar', 'foo')

        lc = LogCatcher(message="esm_class 4 indicates")
        with lc:
            self.fake_smsc.send_mo(
                sequence_number=1, source_addr='123', destination_addr='456',
                short_message=None, esm_class=4)
            yield self.fake_smsc.await_pdu()

        # check that failure to process delivery report was logged
        [warning] = lc.logs
        self.assertEqual(
            warning["message"][0],
            "esm_class 4 indicates delivery report, but content does not"
            " match regex: None")

        inbound = self.tx_helper.get_dispatched_inbound()
        self.assertEqual(inbound, [])
        events = self.tx_helper.get_dispatched_events()
        self.assertEqual(events, [])

    @inlineCallbacks
    def test_mo_delivery_report_esm_disabled_with_full_content(self):
        """
        If ``esm_class`` checking is disabled and the content is set
        appropriately, we process the DR.
        """
        transport = yield self.get_transport({
            "delivery_report_processor_config": {
                "delivery_report_use_esm_class": False,
            }
        })
        yield transport.message_stash.set_remote_message_id('bar', 'foo')

        self.fake_smsc.send_mo(
            sequence_number=1, short_message=self.DR_TEMPLATE % ('foo',),
            source_addr='123', destination_addr='456', esm_class=0)

        [event] = yield self.tx_helper.wait_for_dispatched_events(1)
        self.assertEqual(event['event_type'], 'delivery_report')
        self.assertEqual(event['delivery_status'], 'delivered')
        self.assertEqual(event['user_message_id'], 'bar')

    @inlineCallbacks
    def test_mo_delivery_report_esm_disabled_with_minimal_content(self):
        """
        If ``esm_class`` checking is disabled and the content is set
        appropriately, we process the DR even if the minimal subset of the
        content regex matches.
        """
        transport = yield self.get_transport({
            "delivery_report_processor_config": {
                "delivery_report_use_esm_class": False,
            }
        })
        yield transport.message_stash.set_remote_message_id('bar', 'foo')

        self.fake_smsc.send_mo(
            sequence_number=1, source_addr='123', destination_addr='456',
            short_message=self.DR_MINIMAL_TEMPLATE % ('foo',), esm_class=0)

        [event] = yield self.tx_helper.wait_for_dispatched_events(1)
        self.assertEqual(event['event_type'], 'delivery_report')
        self.assertEqual(event['delivery_status'], 'delivered')
        self.assertEqual(event['user_message_id'], 'bar')

    @inlineCallbacks
    def test_mo_delivery_report_esm_disabled_content_with_nulls(self):
        """
        If ``esm_class`` checking is disabled and the content is set
        appropriately, we process the DR even if some content fields contain
        null values.
        """
        transport = yield self.get_transport({
            "delivery_report_processor_config": {
                "delivery_report_use_esm_class": False,
            }
        })
        yield transport.message_stash.set_remote_message_id('bar', 'foo')

        content = (
            "id:%s sub:null dlvrd:null submit date:200101010030"
            " done date:200101020030 stat:DELIVRD err:null text:Meep")
        self.fake_smsc.send_mo(
            sequence_number=1, short_message=content % ("foo",),
            source_addr='123', destination_addr='456', esm_class=0)

        [event] = yield self.tx_helper.wait_for_dispatched_events(1)
        self.assertEqual(event['event_type'], 'delivery_report')
        self.assertEqual(event['delivery_status'], 'delivered')
        self.assertEqual(event['user_message_id'], 'bar')

    @inlineCallbacks
    def test_mo_sms_unicode(self):
        yield self.get_transport()
        self.fake_smsc.send_mo(
            sequence_number=1, short_message='Zo\xc3\xab', data_coding=0)
        deliver_sm_resp = yield self.fake_smsc.await_pdu()
        self.assertTrue(pdu_ok(deliver_sm_resp))
        [msg] = yield self.tx_helper.wait_for_dispatched_inbound(1)
        self.assertEqual(msg['content'], u'Zoë')

    @inlineCallbacks
    def test_mo_sms_multipart_long(self):
        yield self.get_transport()
        content = '1' * 255

        pdu = DeliverSM(sequence_number=1)
        pdu.add_optional_parameter('message_payload', content.encode('hex'))
        self.fake_smsc.send_pdu(pdu)

        deliver_sm_resp = yield self.fake_smsc.await_pdu()
        self.assertEqual(1, seq_no(deliver_sm_resp))
        self.assertTrue(pdu_ok(deliver_sm_resp))
        [msg] = yield self.tx_helper.wait_for_dispatched_inbound(1)
        self.assertEqual(msg['content'], content)

    @inlineCallbacks
    def test_mo_sms_multipart_udh(self):
        yield self.get_transport()
        deliver_sm_resps = []
        self.fake_smsc.send_mo(
            sequence_number=1, short_message="\x05\x00\x03\xff\x03\x01back")
        deliver_sm_resps.append((yield self.fake_smsc.await_pdu()))
        self.fake_smsc.send_mo(
            sequence_number=2, short_message="\x05\x00\x03\xff\x03\x02 at")
        deliver_sm_resps.append((yield self.fake_smsc.await_pdu()))
        self.fake_smsc.send_mo(
            sequence_number=3, short_message="\x05\x00\x03\xff\x03\x03 you")
        deliver_sm_resps.append((yield self.fake_smsc.await_pdu()))
        self.assertEqual([1, 2, 3], map(seq_no, deliver_sm_resps))
        self.assertTrue(all(map(pdu_ok, deliver_sm_resps)))
        [msg] = yield self.tx_helper.wait_for_dispatched_inbound(1)
        self.assertEqual(msg['content'], u'back at you')

    @inlineCallbacks
    def test_mo_sms_multipart_udh_out_of_order(self):
        yield self.get_transport()
        deliver_sm_resps = []
        self.fake_smsc.send_mo(
            sequence_number=1, short_message="\x05\x00\x03\xff\x03\x01back")
        deliver_sm_resps.append((yield self.fake_smsc.await_pdu()))

        self.fake_smsc.send_mo(
            sequence_number=3, short_message="\x05\x00\x03\xff\x03\x03 you")
        deliver_sm_resps.append((yield self.fake_smsc.await_pdu()))

        self.fake_smsc.send_mo(
            sequence_number=2, short_message="\x05\x00\x03\xff\x03\x02 at")
        deliver_sm_resps.append((yield self.fake_smsc.await_pdu()))

        self.assertEqual([1, 3, 2], map(seq_no, deliver_sm_resps))
        self.assertTrue(all(map(pdu_ok, deliver_sm_resps)))
        [msg] = yield self.tx_helper.wait_for_dispatched_inbound(1)
        self.assertEqual(msg['content'], u'back at you')

    @inlineCallbacks
    def test_mo_sms_multipart_sar(self):
        yield self.get_transport()
        deliver_sm_resps = []

        pdu1 = DeliverSM(sequence_number=1, short_message='back')
        pdu1.add_optional_parameter('sar_msg_ref_num', 1)
        pdu1.add_optional_parameter('sar_total_segments', 3)
        pdu1.add_optional_parameter('sar_segment_seqnum', 1)

        self.fake_smsc.send_pdu(pdu1)
        deliver_sm_resps.append((yield self.fake_smsc.await_pdu()))

        pdu2 = DeliverSM(sequence_number=2, short_message=' at')
        pdu2.add_optional_parameter('sar_msg_ref_num', 1)
        pdu2.add_optional_parameter('sar_total_segments', 3)
        pdu2.add_optional_parameter('sar_segment_seqnum', 2)

        self.fake_smsc.send_pdu(pdu2)
        deliver_sm_resps.append((yield self.fake_smsc.await_pdu()))

        pdu3 = DeliverSM(sequence_number=3, short_message=' you')
        pdu3.add_optional_parameter('sar_msg_ref_num', 1)
        pdu3.add_optional_parameter('sar_total_segments', 3)
        pdu3.add_optional_parameter('sar_segment_seqnum', 3)

        self.fake_smsc.send_pdu(pdu3)
        deliver_sm_resps.append((yield self.fake_smsc.await_pdu()))

        self.assertEqual([1, 2, 3], map(seq_no, deliver_sm_resps))
        self.assertTrue(all(map(pdu_ok, deliver_sm_resps)))
        [msg] = yield self.tx_helper.wait_for_dispatched_inbound(1)
        self.assertEqual(msg['content'], u'back at you')

    @inlineCallbacks
    def test_mo_bad_encoding(self):
        yield self.get_transport()

        bad_pdu = DeliverSM(555,
                            short_message="SMS from server containing \xa7",
                            destination_addr="2772222222",
                            source_addr="2772000000",
                            data_coding=1)

        good_pdu = DeliverSM(555,
                             short_message="Next message",
                             destination_addr="2772222222",
                             source_addr="2772000000",
                             data_coding=1)

        yield self.fake_smsc.handle_pdu(bad_pdu)
        yield self.fake_smsc.handle_pdu(good_pdu)
        [msg] = yield self.tx_helper.wait_for_dispatched_inbound(1)

        self.assertEqual(msg['message_type'], 'user_message')
        self.assertEqual(msg['transport_name'], self.tx_helper.transport_name)
        self.assertEqual(msg['content'], "Next message")

        dispatched_failures = self.tx_helper.get_dispatched_failures()
        self.assertEqual(dispatched_failures, [])

        [failure] = self.flushLoggedErrors(UnicodeDecodeError)
        message = failure.getErrorMessage()
        codec, rest = message.split(' ', 1)
        self.assertEqual(codec, "'ascii'")
        self.assertTrue(
            rest.startswith("codec can't decode byte 0xa7 in position 27"))

    @inlineCallbacks
    def test_mo_sms_failed_remote_id_lookup(self):
        yield self.get_transport()

        lc = LogCatcher(message="Failed to retrieve message id")
        with lc:
            yield self.fake_smsc.handle_pdu(
                DeliverSM(sequence_number=1, esm_class=4,
                          short_message=self.DR_TEMPLATE % ('foo',)))

        # check that failure to send delivery report was logged
        [warning] = lc.logs
        expected_msg = (
            "Failed to retrieve message id for delivery report. Delivery"
            " report from %s discarded.") % (self.tx_helper.transport_name,)
        self.assertEqual(warning['message'], (expected_msg,))

    @inlineCallbacks
    def test_mt_sms(self):
        yield self.get_transport()
        msg = self.tx_helper.make_outbound('hello world')
        yield self.tx_helper.dispatch_outbound(msg)
        pdu = yield self.fake_smsc.await_pdu()
        self.assertEqual(command_id(pdu), 'submit_sm')
        self.assertEqual(short_message(pdu), 'hello world')

    @inlineCallbacks
    def test_mt_sms_bad_to_addr(self):
        yield self.get_transport()
        msg = yield self.tx_helper.make_dispatch_outbound(
            'hello world', to_addr=u'+\u2000')
        [event] = self.tx_helper.get_dispatched_events()
        self.assertEqual(event['event_type'], 'nack')
        self.assertEqual(event['user_message_id'], msg['message_id'])
        self.assertEqual(event['nack_reason'], u'Invalid to_addr: +\u2000')

    @inlineCallbacks
    def test_mt_sms_bad_from_addr(self):
        yield self.get_transport()
        msg = yield self.tx_helper.make_dispatch_outbound(
            'hello world', from_addr=u'+\u2000')
        [event] = self.tx_helper.get_dispatched_events()
        self.assertEqual(event['event_type'], 'nack')
        self.assertEqual(event['user_message_id'], msg['message_id'])
        self.assertEqual(event['nack_reason'], u'Invalid from_addr: +\u2000')

    @inlineCallbacks
    def test_mt_sms_submit_sm_encoding(self):
        yield self.get_transport({
            'submit_short_message_processor_config': {
                'submit_sm_encoding': 'latin1',
            }
        })
        yield self.tx_helper.make_dispatch_outbound(u'Zoë destroyer of Ascii!')
        submit_sm_pdu = yield self.fake_smsc.await_pdu()
        self.assertEqual(
            short_message(submit_sm_pdu),
            u'Zoë destroyer of Ascii!'.encode('latin-1'))

    @inlineCallbacks
    def test_mt_sms_submit_sm_null_message(self):
        """
        We can successfully send a message with null content.
        """
        yield self.get_transport()
        msg = self.tx_helper.make_outbound(None)
        yield self.tx_helper.dispatch_outbound(msg)
        pdu = yield self.fake_smsc.await_pdu()
        self.assertEqual(command_id(pdu), 'submit_sm')
        self.assertEqual(short_message(pdu), None)

    @inlineCallbacks
    def test_submit_sm_data_coding(self):
        yield self.get_transport({
            'submit_short_message_processor_config': {
                'submit_sm_data_coding': 8
            }
        })
        yield self.tx_helper.make_dispatch_outbound("hello world")
        submit_sm_pdu = yield self.fake_smsc.await_pdu()
        params = submit_sm_pdu['body']['mandatory_parameters']
        self.assertEqual(params['data_coding'], 8)

    @inlineCallbacks
    def test_mt_sms_ack(self):
        yield self.get_transport()
        msg = self.tx_helper.make_outbound('hello world')
        yield self.tx_helper.dispatch_outbound(msg)
        submit_sm_pdu = yield self.fake_smsc.await_pdu()
        self.fake_smsc.send_pdu(
            SubmitSMResp(sequence_number=seq_no(submit_sm_pdu),
                         message_id='foo'))
        [event] = yield self.tx_helper.wait_for_dispatched_events(1)
        self.assertEqual(event['event_type'], 'ack')
        self.assertEqual(event['user_message_id'], msg['message_id'])
        self.assertEqual(event['sent_message_id'], 'foo')

    @inlineCallbacks
    def test_mt_sms_disabled_ack(self):
        yield self.get_transport({'disable_ack': True})
        msg = self.tx_helper.make_outbound('hello world')
        yield self.tx_helper.dispatch_outbound(msg)
        submit_sm_pdu = yield self.fake_smsc.await_pdu()
        self.fake_smsc.send_pdu(
            SubmitSMResp(sequence_number=seq_no(submit_sm_pdu),
                         message_id='foo'))
        # NOTE: We can't test for the absence of an event in isolation but we
        #       can test that for the presence of a second event only.
        fail_msg = self.tx_helper.make_outbound('hello fail')
        yield self.tx_helper.dispatch_outbound(fail_msg)
        submit_sm_fail_pdu = yield self.fake_smsc.await_pdu()
        self.fake_smsc.send_pdu(
            SubmitSMResp(sequence_number=seq_no(submit_sm_fail_pdu),
                         message_id='foo', command_status='ESME_RINVDSTADR'))
        [fail] = yield self.tx_helper.wait_for_dispatched_events(1)
        self.assertEqual(fail['event_type'], 'nack')

    @inlineCallbacks
    def test_mt_sms_nack(self):
        yield self.get_transport()
        msg = self.tx_helper.make_outbound('hello world')
        yield self.tx_helper.dispatch_outbound(msg)
        submit_sm_pdu = yield self.fake_smsc.await_pdu()
        self.fake_smsc.send_pdu(
            SubmitSMResp(sequence_number=seq_no(submit_sm_pdu),
                         message_id='foo', command_status='ESME_RINVDSTADR'))
        [event] = yield self.tx_helper.wait_for_dispatched_events(1)
        self.assertEqual(event['event_type'], 'nack')
        self.assertEqual(event['user_message_id'], msg['message_id'])
        self.assertEqual(event['nack_reason'], 'ESME_RINVDSTADR')

    @inlineCallbacks
    def test_mt_sms_failure(self):
        yield self.get_transport()
        message = yield self.tx_helper.make_dispatch_outbound(
            "message", message_id='446')
        submit_sm = yield self.fake_smsc.await_pdu()
        response = SubmitSMResp(seq_no(submit_sm), "3rd_party_id_3",
                                command_status="ESME_RSUBMITFAIL")
        # A failure PDU might not have a body.
        response.obj.pop('body')
        self.fake_smsc.send_pdu(response)

        # There should be a nack
        [nack] = yield self.tx_helper.wait_for_dispatched_events(1)

        [failure] = yield self.tx_helper.get_dispatched_failures()
        self.assertEqual(failure['reason'], 'ESME_RSUBMITFAIL')
        self.assertEqual(failure['message'], message.payload)

    @inlineCallbacks
    def test_mt_sms_failure_with_no_reason(self):

        yield self.get_transport()
        message = yield self.tx_helper.make_dispatch_outbound(
            "message", message_id='446')
        submit_sm = yield self.fake_smsc.await_pdu()

        yield self.fake_smsc.handle_pdu(
            SubmitSMResp(sequence_number=seq_no(submit_sm),
                         message_id='foo',
                         command_status=None))

        # There should be a nack
        [nack] = yield self.tx_helper.wait_for_dispatched_events(1)
        self.assertEqual(nack['user_message_id'], message['message_id'])
        self.assertEqual(nack['nack_reason'], 'Unspecified')

        [failure] = yield self.tx_helper.get_dispatched_failures()
        self.assertEqual(failure['reason'], 'Unspecified')

    @inlineCallbacks
    def test_mt_sms_seq_num_lookup_failure(self):
        transport = yield self.get_transport()

        lc = LogCatcher(message="Failed to retrieve message id")
        with lc:
            yield self.fake_smsc.handle_pdu(
                SubmitSMResp(sequence_number=0xbad, message_id='bad'))

        # Make sure we didn't store 'None' in redis.
        message_stash = transport.message_stash
        message_id = yield message_stash.get_internal_message_id('bad')
        self.assertEqual(message_id, None)

        # check that failure to send ack/nack was logged
        [warning] = lc.logs
        expected_msg = (
            "Failed to retrieve message id for deliver_sm_resp. ack/nack"
            " from %s discarded.") % (self.tx_helper.transport_name,)
        self.assertEqual(warning['message'], (expected_msg,))

    @inlineCallbacks
    def test_mt_sms_throttled(self):
        transport = yield self.get_transport()
        transport_config = transport.get_static_config()
        msg = self.tx_helper.make_outbound('hello world')

        yield self.tx_helper.dispatch_outbound(msg)
        submit_sm_pdu = yield self.fake_smsc.await_pdu()
        with LogCatcher(message="Throttling outbound messages.") as lc:
            yield self.fake_smsc.handle_pdu(
                SubmitSMResp(sequence_number=seq_no(submit_sm_pdu),
                             message_id='foo',
                             command_status='ESME_RTHROTTLED'))
        [logmsg] = lc.logs
        self.assertEqual(logmsg['logLevel'], logging.INFO)

        self.clock.advance(transport_config.throttle_delay)

        submit_sm_pdu_retry = yield self.fake_smsc.await_pdu()
        yield self.fake_smsc.handle_pdu(
            SubmitSMResp(sequence_number=seq_no(submit_sm_pdu_retry),
                         message_id='bar',
                         command_status='ESME_ROK'))

        self.assertTrue(seq_no(submit_sm_pdu_retry) > seq_no(submit_sm_pdu))
        self.assertEqual(short_message(submit_sm_pdu), 'hello world')
        self.assertEqual(short_message(submit_sm_pdu_retry), 'hello world')
        [event] = yield self.tx_helper.wait_for_dispatched_events(1)
        self.assertEqual(event['event_type'], 'ack')
        self.assertEqual(event['user_message_id'], msg['message_id'])

        # We're still throttled until our next attempt to unthrottle finds no
        # messages to retry. After a non-throttle submit_sm_resp, that happens
        # with no delay.
        with LogCatcher(message="No longer throttling outbound") as lc:
            self.clock.advance(0)
        [logmsg] = lc.logs
        self.assertEqual(logmsg['logLevel'], logging.INFO)

    @inlineCallbacks
    def test_mt_sms_multipart_throttled(self):
        """
        When parts of a multipart message are throttled, we retry only those
        PDUs.
        """
        transport = yield self.get_transport({
            'submit_short_message_processor_config': {
                'send_multipart_udh': True,
            }
        })
        transport_config = transport.get_static_config()
        msg = self.tx_helper.make_outbound('a' * 350)  # Three parts.

        yield self.tx_helper.dispatch_outbound(msg)
        [pdu1, pdu2, pdu3] = yield self.fake_smsc.await_pdus(3)
        self.assertEqual(short_message(pdu1)[4:6], "\x03\x01")
        self.assertEqual(short_message(pdu2)[4:6], "\x03\x02")
        self.assertEqual(short_message(pdu3)[4:6], "\x03\x03")
        # Let two parts through.
        yield self.fake_smsc.submit_sm_resp(pdu1)
        yield self.fake_smsc.submit_sm_resp(pdu2)
        self.assertEqual(transport.throttled, False)
        # Throttle the third part.
        yield self.fake_smsc.submit_sm_resp(
            pdu3, command_status='ESME_RTHROTTLED')
        self.assertEqual(transport.throttled, True)

        self.clock.advance(transport_config.throttle_delay)
        retry_pdu = yield self.fake_smsc.await_pdu()
        # Assume nothing else is incrementing seuqnce numbers.
        self.assertEqual(seq_no(retry_pdu), seq_no(pdu3) + 1)
        # The retry should be identical to pdu3 except for the sequence number.
        pdu3_retry = dict((k, v.copy()) for k, v in pdu3.iteritems())
        pdu3_retry['header']['sequence_number'] = seq_no(retry_pdu)
        self.assertEqual(retry_pdu, pdu3_retry)

        # Let the retry through.
        yield self.fake_smsc.submit_sm_resp(retry_pdu)
        [event] = yield self.tx_helper.wait_for_dispatched_events(1)
        self.assertEqual(event['event_type'], 'ack')
        self.assertEqual(event['user_message_id'], msg['message_id'])
        self.assertEqual(transport.throttled, True)
        # Prod the clock to notice there are no more retries and unthrottle.
        self.clock.advance(0)
        self.assertEqual(transport.throttled, False)

    @inlineCallbacks
    def test_mt_sms_throttle_while_throttled(self):
        transport = yield self.get_transport()
        transport_config = transport.get_static_config()
        msg1 = self.tx_helper.make_outbound('hello world 1')
        msg2 = self.tx_helper.make_outbound('hello world 2')

        yield self.tx_helper.dispatch_outbound(msg1)
        yield self.tx_helper.dispatch_outbound(msg2)
        [ssm_pdu1, ssm_pdu2] = yield self.fake_smsc.await_pdus(2)
        yield self.fake_smsc.handle_pdu(
            SubmitSMResp(sequence_number=seq_no(ssm_pdu1),
                         message_id='foo1', command_status='ESME_RTHROTTLED'))
        yield self.fake_smsc.handle_pdu(
            SubmitSMResp(sequence_number=seq_no(ssm_pdu2),
                         message_id='foo2', command_status='ESME_RTHROTTLED'))

        # Advance clock, still throttled.
        self.clock.advance(transport_config.throttle_delay)
        ssm_pdu1_retry1 = yield self.fake_smsc.await_pdu()
        yield self.fake_smsc.handle_pdu(
            SubmitSMResp(sequence_number=seq_no(ssm_pdu1_retry1),
                         message_id='bar1',
                         command_status='ESME_RTHROTTLED'))

        # Advance clock, message no longer throttled.
        self.clock.advance(transport_config.throttle_delay)
        ssm_pdu2_retry1 = yield self.fake_smsc.await_pdu()
        yield self.fake_smsc.handle_pdu(
            SubmitSMResp(sequence_number=seq_no(ssm_pdu2_retry1),
                         message_id='bar2',
                         command_status='ESME_ROK'))

        # Prod clock, message no longer throttled.
        self.clock.advance(0)
        ssm_pdu1_retry2 = yield self.fake_smsc.await_pdu()
        yield self.fake_smsc.handle_pdu(
            SubmitSMResp(sequence_number=seq_no(ssm_pdu1_retry2),
                         message_id='baz1',
                         command_status='ESME_ROK'))

        self.assertEqual(short_message(ssm_pdu1), 'hello world 1')
        self.assertEqual(short_message(ssm_pdu2), 'hello world 2')
        self.assertEqual(short_message(ssm_pdu1_retry1), 'hello world 1')
        self.assertEqual(short_message(ssm_pdu2_retry1), 'hello world 2')
        self.assertEqual(short_message(ssm_pdu1_retry2), 'hello world 1')
        [event2, event1] = yield self.tx_helper.wait_for_dispatched_events(2)
        self.assertEqual(event1['event_type'], 'ack')
        self.assertEqual(event1['user_message_id'], msg1['message_id'])
        self.assertEqual(event2['event_type'], 'ack')
        self.assertEqual(event2['user_message_id'], msg2['message_id'])

    @inlineCallbacks
    def test_mt_sms_reconnect_while_throttled(self):
        """
        If we reconnect while throttled, we don't try to unthrottle before the
        connection is in a suitable state.
        """
        transport = yield self.get_transport(bind=False)
        yield self.fake_smsc.bind()
        transport_config = transport.get_static_config()
        msg = self.tx_helper.make_outbound('hello world')
        yield self.tx_helper.dispatch_outbound(msg)
        ssm_pdu = yield self.fake_smsc.await_pdu()
        yield self.fake_smsc.handle_pdu(
            SubmitSMResp(sequence_number=seq_no(ssm_pdu),
                         message_id='foo1',
                         command_status='ESME_RTHROTTLED'))

        # Drop SMPP connection and check throttling.
        yield self.fake_smsc.disconnect()
        with LogCatcher(message="Can't check throttling while unbound") as lc:
            self.clock.advance(transport_config.throttle_delay)
        [logmsg] = lc.logs
        self.assertEqual(
            logmsg["message"][0],
            "Can't check throttling while unbound, trying later.")

        # Fast-forward to reconnect (but don't bind) and check throttling.
        self.clock.advance(transport.service.delay)
        bind_pdu = yield self.fake_smsc.await_pdu()
        self.assertTrue(
            bind_pdu["header"]["command_id"].startswith("bind_"))
        with LogCatcher(message="Can't check throttling while unbound") as lc:
            self.clock.advance(transport_config.throttle_delay)
        [logmsg] = lc.logs
        self.assertEqual(
            logmsg["message"][0],
            "Can't check throttling while unbound, trying later.")

        # Bind and check throttling.
        yield self.fake_smsc.bind(bind_pdu)
        with LogCatcher(message="Can't check throttling while unbound") as lc:
            self.clock.advance(transport_config.throttle_delay)
        self.assertEqual(lc.logs, [])

        ssm_pdu_retry = yield self.fake_smsc.await_pdu()
        yield self.fake_smsc.handle_pdu(
            SubmitSMResp(sequence_number=seq_no(ssm_pdu_retry),
                         message_id='foo',
                         command_status='ESME_ROK'))
        self.assertEqual(short_message(ssm_pdu), 'hello world')
        self.assertEqual(short_message(ssm_pdu_retry), 'hello world')
        [event] = yield self.tx_helper.wait_for_dispatched_events(1)
        self.assertEqual(event['event_type'], 'ack')
        self.assertEqual(event['user_message_id'], msg['message_id'])

    @inlineCallbacks
    def test_mt_sms_tps_limits(self):
        transport = yield self.get_transport({'mt_tps': 2})

        with LogCatcher(message="Throttling outbound messages.") as lc:
            yield self.tx_helper.make_dispatch_outbound('hello world 1')
            yield self.tx_helper.make_dispatch_outbound('hello world 2')
            msg3_d = self.tx_helper.make_dispatch_outbound('hello world 3')
        [logmsg] = lc.logs
        self.assertEqual(logmsg['logLevel'], logging.INFO)

        self.assertTrue(transport.throttled)
        [submit_sm_pdu1, submit_sm_pdu2] = yield self.fake_smsc.await_pdus(2)
        self.assertEqual(short_message(submit_sm_pdu1), 'hello world 1')
        self.assertEqual(short_message(submit_sm_pdu2), 'hello world 2')
        self.assertNoResult(msg3_d)

        with LogCatcher(message="No longer throttling outbound") as lc:
            self.clock.advance(1)
        [logmsg] = lc.logs
        self.assertEqual(logmsg['logLevel'], logging.INFO)

        self.assertFalse(transport.throttled)
        yield msg3_d
        submit_sm_pdu3 = yield self.fake_smsc.await_pdu()
        self.assertEqual(short_message(submit_sm_pdu3), 'hello world 3')

    @inlineCallbacks
    def test_mt_sms_tps_limits_multipart(self):
        """
        TPS throttling counts PDUs, but finishes sending the current message.
        """
        transport = yield self.get_transport({
            'mt_tps': 3,
            'submit_short_message_processor_config': {
                'send_multipart_udh': True,
            },
        })
        self.assertEqual(transport.throttled, False)

        with LogCatcher(message="Throttling outbound messages.") as lc:
            yield self.tx_helper.make_dispatch_outbound('1' * 200 + 'a')
            yield self.tx_helper.make_dispatch_outbound('2' * 200 + 'b')
            msg3_d = self.tx_helper.make_dispatch_outbound('3' * 200 + 'c')
        [logmsg] = lc.logs
        self.assertEqual(logmsg['logLevel'], logging.INFO)
        self.assertEqual(transport.throttled, True)
        [pdu1_1, pdu1_2, pdu2_1, pdu2_2] = yield self.fake_smsc.await_pdus(4)
        self.assertEqual(short_message(pdu1_1)[-5:], '11111')
        self.assertEqual(short_message(pdu1_2)[-5:], '1111a')
        self.assertEqual(short_message(pdu2_1)[-5:], '22222')
        self.assertEqual(short_message(pdu2_2)[-5:], '2222b')
        self.assertNoResult(msg3_d)

        with LogCatcher(message="No longer throttling outbound") as lc:
            self.clock.advance(1)
        [logmsg] = lc.logs
        self.assertEqual(logmsg['logLevel'], logging.INFO)
        self.assertEqual(transport.throttled, False)

        yield msg3_d
        [pdu3_1, pdu3_2] = yield self.fake_smsc.await_pdus(2)
        self.assertEqual(short_message(pdu3_1)[-5:], '33333')
        self.assertEqual(short_message(pdu3_2)[-5:], '3333c')

    @inlineCallbacks
    def test_mt_sms_reconnect_while_tps_throttled(self):
        """
        If we reconnect while throttled due to the tps limit, we don't try to
        unthrottle before the connection is in a suitable state.
        """
        transport = yield self.get_transport({'mt_tps': 2})

        with LogCatcher(message="Throttling outbound messages.") as lc:
            yield self.tx_helper.make_dispatch_outbound('hello world 1')
            yield self.tx_helper.make_dispatch_outbound('hello world 2')
            msg3_d = self.tx_helper.make_dispatch_outbound('hello world 3')
        [logmsg] = lc.logs
        self.assertEqual(logmsg['logLevel'], logging.INFO)

        self.assertTrue(transport.throttled)
        [submit_sm_pdu1, submit_sm_pdu2] = yield self.fake_smsc.await_pdus(2)
        self.assertEqual(short_message(submit_sm_pdu1), 'hello world 1')
        self.assertEqual(short_message(submit_sm_pdu2), 'hello world 2')
        self.assertNoResult(msg3_d)

        # Drop SMPP connection and check throttling.
        yield self.fake_smsc.disconnect()
        with LogCatcher(message="Can't stop throttling while unbound") as lc:
            self.clock.advance(1)
        [logmsg] = lc.logs
        self.assertEqual(logmsg['logLevel'], logging.INFO)
        self.assertTrue(transport.throttled)

        # Fast-forward to reconnect (but don't bind) and check throttling.
        self.clock.advance(transport.service.delay)
        bind_pdu = yield self.fake_smsc.await_pdu()
        self.assertTrue(
            bind_pdu["header"]["command_id"].startswith("bind_"))
        with LogCatcher(message="Can't stop throttling while unbound") as lc:
            self.clock.advance(1)
        [logmsg] = lc.logs
        self.assertEqual(logmsg['logLevel'], logging.INFO)
        self.assertTrue(transport.throttled)

        # Bind and check throttling.
        yield self.fake_smsc.bind(bind_pdu)
        with LogCatcher(message="No longer throttling outbound") as lc:
            self.clock.advance(1)
        [logmsg] = lc.logs
        self.assertEqual(logmsg['logLevel'], logging.INFO)

        self.assertFalse(transport.throttled)
        submit_sm_pdu2 = yield self.fake_smsc.await_pdu()
        self.assertEqual(short_message(submit_sm_pdu2), 'hello world 3')

    @inlineCallbacks
    def test_mt_sms_queue_full(self):
        transport = yield self.get_transport()
        transport_config = transport.get_static_config()
        msg = self.tx_helper.make_outbound('hello world')
        yield self.tx_helper.dispatch_outbound(msg)
        submit_sm_pdu = yield self.fake_smsc.await_pdu()
        yield self.fake_smsc.handle_pdu(
            SubmitSMResp(sequence_number=seq_no(submit_sm_pdu),
                         message_id='foo',
                         command_status='ESME_RMSGQFUL'))

        self.clock.advance(transport_config.throttle_delay)

        submit_sm_pdu_retry = yield self.fake_smsc.await_pdu()
        yield self.fake_smsc.handle_pdu(
            SubmitSMResp(sequence_number=seq_no(submit_sm_pdu_retry),
                         message_id='bar',
                         command_status='ESME_ROK'))

        self.assertTrue(seq_no(submit_sm_pdu_retry) > seq_no(submit_sm_pdu))
        self.assertEqual(short_message(submit_sm_pdu), 'hello world')
        self.assertEqual(short_message(submit_sm_pdu_retry), 'hello world')
        [event] = yield self.tx_helper.wait_for_dispatched_events(1)
        self.assertEqual(event['event_type'], 'ack')
        self.assertEqual(event['user_message_id'], msg['message_id'])

    @inlineCallbacks
    def test_mt_sms_remote_id_stored_only_on_rok(self):
        transport = yield self.get_transport()

        yield self.tx_helper.make_dispatch_outbound("msg1")
        submit_sm1 = yield self.fake_smsc.await_pdu()
        response = SubmitSMResp(
            seq_no(submit_sm1), "remote_1", command_status="ESME_RSUBMITFAIL")
        self.fake_smsc.send_pdu(response)

        yield self.tx_helper.make_dispatch_outbound("msg2")
        submit_sm2 = yield self.fake_smsc.await_pdu()
        response = SubmitSMResp(
            seq_no(submit_sm2), "remote_2", command_status="ESME_ROK")
        self.fake_smsc.send_pdu(response)

        yield self.tx_helper.wait_for_dispatched_events(2)

        self.assertFalse(
            (yield transport.redis.exists(remote_message_key('remote_1'))))

        self.assertTrue(
            (yield transport.redis.exists(remote_message_key('remote_2'))))

    @inlineCallbacks
    def test_mt_sms_unicode(self):
        yield self.get_transport()
        msg = self.tx_helper.make_outbound(u'Zoë')
        yield self.tx_helper.dispatch_outbound(msg)
        pdu = yield self.fake_smsc.await_pdu()
        self.assertEqual(command_id(pdu), 'submit_sm')
        self.assertEqual(short_message(pdu), 'Zo\xc3\xab')

    @inlineCallbacks
    def test_mt_sms_multipart_long(self):
        yield self.get_transport({
            'submit_short_message_processor_config': {
                'send_long_messages': True,
            }
        })
        # SMPP specifies that messages longer than 254 bytes should
        # be put in the message_payload field using TLVs
        content = '1' * 255
        msg = self.tx_helper.make_outbound(content)
        yield self.tx_helper.dispatch_outbound(msg)
        submit_sm = yield self.fake_smsc.await_pdu()
        self.assertEqual(pdu_tlv(submit_sm, 'message_payload').decode('hex'),
                         content)

    @inlineCallbacks
    def test_mt_sms_multipart_udh(self):
        """
        Sufficiently long messages are split into multiple PDUs with a UDH at
        the front of each.
        """
        transport = yield self.get_transport({
            'submit_short_message_processor_config': {
                'send_multipart_udh': True,
            }
        })
        content = '1' * 161
        msg = self.tx_helper.make_outbound(content)
        yield self.tx_helper.dispatch_outbound(msg)
        [submit_sm1, submit_sm2] = yield self.fake_smsc.await_pdus(2)

        self.assertEqual(
            submit_sm1["body"]["mandatory_parameters"]["esm_class"], 0x40)
        self.assertEqual(
            submit_sm2["body"]["mandatory_parameters"]["esm_class"], 0x40)

        udh_hlen, udh_tag, udh_len, udh_ref, udh_tot, udh_seq = [
            ord(octet) for octet in short_message(submit_sm1)[:6]]
        self.assertEqual(5, udh_hlen)
        self.assertEqual(0, udh_tag)
        self.assertEqual(3, udh_len)
        self.assertEqual(udh_tot, 2)
        self.assertEqual(udh_seq, 1)

        _, _, _, ref_to_udh_ref, _, udh_seq = [
            ord(octet) for octet in short_message(submit_sm2)[:6]]
        self.assertEqual(ref_to_udh_ref, udh_ref)
        self.assertEqual(udh_seq, 2)

        # Our multipart_info Redis hash should contain the number of parts and
        # have an appropriate TTL.
        mstash = transport.message_stash
        multipart_info = yield mstash.get_multipart_info(msg['message_id'])
        self.assertEqual(multipart_info, {"parts": "2"})
        mpi_ttl = yield mstash.redis.ttl(multipart_info_key(msg['message_id']))
        self.assertTrue(
            mpi_ttl <= mstash.config.submit_sm_expiry,
            "mpi_ttl (%s) > submit_sm_expiry (%s)" % (
                mpi_ttl, mstash.config.submit_sm_expiry))

    @inlineCallbacks
    def test_mt_sms_multipart_udh_one_part(self):
        """
        Messages that fit in a single part should not have a UDH.
        """
        yield self.get_transport({
            'submit_short_message_processor_config': {
                'send_multipart_udh': True,
            }
        })
        content = "1" * 158
        msg = self.tx_helper.make_outbound(content)
        yield self.tx_helper.dispatch_outbound(msg)
        submit_sm = yield self.fake_smsc.await_pdu()

        self.assertEqual(
            submit_sm["body"]["mandatory_parameters"]["esm_class"], 0)
        self.assertEqual(short_message(submit_sm), "1" * 158)

    @inlineCallbacks
    def test_mt_sms_multipart_sar(self):
        yield self.get_transport({
            'submit_short_message_processor_config': {
                'send_multipart_sar': True,
            }
        })
        content = '1' * 161
        msg = self.tx_helper.make_outbound(content)
        yield self.tx_helper.dispatch_outbound(msg)
        [submit_sm1, submit_sm2] = yield self.fake_smsc.await_pdus(2)

        ref_num = pdu_tlv(submit_sm1, 'sar_msg_ref_num')
        self.assertEqual(pdu_tlv(submit_sm1, 'sar_total_segments'), 2)
        self.assertEqual(pdu_tlv(submit_sm1, 'sar_segment_seqnum'), 1)

        self.assertEqual(pdu_tlv(submit_sm2, 'sar_msg_ref_num'), ref_num)
        self.assertEqual(pdu_tlv(submit_sm2, 'sar_total_segments'), 2)
        self.assertEqual(pdu_tlv(submit_sm2, 'sar_segment_seqnum'), 2)

    @inlineCallbacks
    def test_mt_sms_multipart_sar_one_part(self):
        """
        Messages that fit in a single part should not have SAR params set.
        """
        yield self.get_transport({
            'submit_short_message_processor_config': {
                'send_multipart_sar': True,
            }
        })
        content = '1' * 158
        msg = self.tx_helper.make_outbound(content)
        yield self.tx_helper.dispatch_outbound(msg)
        submit_sm = yield self.fake_smsc.await_pdu()

        self.assertEqual(unpacked_pdu_opts(submit_sm), {})
        self.assertEqual(short_message(submit_sm), "1" * 158)

    @inlineCallbacks
    def test_mt_sms_multipart_ack(self):
        """
        When all PDUs of a multipart message have been successfully
        acknowledged, we clean up the relevant transient state and send an ack.
        """
        transport = yield self.get_transport({
            'submit_short_message_processor_config': {
                'send_multipart_udh': True,
            }
        })
        content = '1' * 161
        msg = self.tx_helper.make_outbound(content)
        yield self.tx_helper.dispatch_outbound(msg)
        [submit_sm1, submit_sm2] = yield self.fake_smsc.await_pdus(2)

        # Our multipart_info Redis hash should contain the number of parts and
        # have an appropriate TTL.
        mstash = transport.message_stash
        multipart_info = yield mstash.get_multipart_info(msg['message_id'])
        self.assertEqual(multipart_info, {"parts": "2"})
        mpi_ttl = yield mstash.redis.ttl(multipart_info_key(msg['message_id']))
        self.assertTrue(
            mpi_ttl <= mstash.config.submit_sm_expiry,
            "mpi_ttl (%s) > submit_sm_expiry (%s)" % (
                mpi_ttl, mstash.config.submit_sm_expiry))

        # We get one response per PDU, so we only send the ack after receiving
        # both responses.
        self.fake_smsc.send_pdu(
            SubmitSMResp(sequence_number=seq_no(submit_sm1), message_id='foo'))
        self.fake_smsc.send_pdu(
            SubmitSMResp(sequence_number=seq_no(submit_sm2), message_id='bar'))
        [event] = yield self.tx_helper.wait_for_dispatched_events(1)
        self.assertEqual(event['event_type'], 'ack')
        self.assertEqual(event['user_message_id'], msg['message_id'])
        self.assertEqual(event['sent_message_id'], 'bar,foo')

        # After all parts are acknowledged, our multipart_info hash should have
        # the details of the responses and a much shorter TTL.
        mstash = transport.message_stash
        multipart_info = yield mstash.get_multipart_info(msg['message_id'])
        self.assertEqual(multipart_info, {
            "parts": "2",
            "event_counter": "2",
            "part:foo": "ack",
            "part:bar": "ack",
        })
        mpi_ttl = yield mstash.redis.ttl(multipart_info_key(msg['message_id']))
        self.assertTrue(
            mpi_ttl <= mstash.config.completed_multipart_info_expiry,
            "mpi_ttl (%s) > completed_multipart_info_expiry (%s)" % (
                mpi_ttl, mstash.config.completed_multipart_info_expiry))

    @inlineCallbacks
    def test_mt_sms_multipart_fail_first_part(self):
        """
        When all PDUs of a multipart message have been acknowledged and at
        least one of them failed, we clean up the relevant transient state and
        send a nack.
        """
        transport = yield self.get_transport({
            'submit_short_message_processor_config': {
                'send_multipart_udh': True,
            }
        })
        content = '1' * 161
        msg = self.tx_helper.make_outbound(content)
        yield self.tx_helper.dispatch_outbound(msg)
        [submit_sm1, submit_sm2] = yield self.fake_smsc.await_pdus(2)

        # Our multipart_info Redis hash should contain the number of parts and
        # have an appropriate TTL.
        mstash = transport.message_stash
        multipart_info = yield mstash.get_multipart_info(msg['message_id'])
        self.assertEqual(multipart_info, {"parts": "2"})
        mpi_ttl = yield mstash.redis.ttl(multipart_info_key(msg['message_id']))
        self.assertTrue(
            mpi_ttl <= mstash.config.submit_sm_expiry,
            "mpi_ttl (%s) > submit_sm_expiry (%s)" % (
                mpi_ttl, mstash.config.submit_sm_expiry))

        # We get one response per PDU, so we only send the nack after receiving
        # both responses.
        self.fake_smsc.send_pdu(
            SubmitSMResp(sequence_number=seq_no(submit_sm1),
                         message_id='foo', command_status='ESME_RSUBMITFAIL'))
        self.fake_smsc.send_pdu(
            SubmitSMResp(sequence_number=seq_no(submit_sm2), message_id='bar'))
        [event] = yield self.tx_helper.wait_for_dispatched_events(1)
        self.assertEqual(event['event_type'], 'nack')
        self.assertEqual(event['user_message_id'], msg['message_id'])

        # After all parts are acknowledged, our multipart_info hash should have
        # the details of the responses and a much shorter TTL.
        mstash = transport.message_stash
        multipart_info = yield mstash.get_multipart_info(msg['message_id'])
        self.assertEqual(multipart_info, {
            "parts": "2",
            "event_counter": "2",
            "part:foo": "fail",
            "part:bar": "ack",
            "event_result": "fail",
        })
        mpi_ttl = yield mstash.redis.ttl(multipart_info_key(msg['message_id']))
        self.assertTrue(
            mpi_ttl <= mstash.config.completed_multipart_info_expiry,
            "mpi_ttl (%s) > completed_multipart_info_expiry (%s)" % (
                mpi_ttl, mstash.config.completed_multipart_info_expiry))

    @inlineCallbacks
    def test_mt_sms_multipart_fail_second_part(self):
        yield self.get_transport({
            'submit_short_message_processor_config': {
                'send_multipart_udh': True,
            }
        })
        content = '1' * 161
        msg = self.tx_helper.make_outbound(content)
        yield self.tx_helper.dispatch_outbound(msg)
        [submit_sm1, submit_sm2] = yield self.fake_smsc.await_pdus(2)
        self.fake_smsc.send_pdu(
            SubmitSMResp(sequence_number=seq_no(submit_sm1), message_id='foo'))
        self.fake_smsc.send_pdu(
            SubmitSMResp(sequence_number=seq_no(submit_sm2),
                         message_id='bar', command_status='ESME_RSUBMITFAIL'))
        [event] = yield self.tx_helper.wait_for_dispatched_events(1)
        self.assertEqual(event['event_type'], 'nack')
        self.assertEqual(event['user_message_id'], msg['message_id'])

    @inlineCallbacks
    def test_mt_sms_multipart_fail_no_remote_id(self):
        yield self.get_transport({
            'submit_short_message_processor_config': {
                'send_multipart_udh': True,
            }
        })
        content = '1' * 161
        msg = self.tx_helper.make_outbound(content)
        yield self.tx_helper.dispatch_outbound(msg)
        [submit_sm1, submit_sm2] = yield self.fake_smsc.await_pdus(2)
        self.fake_smsc.send_pdu(
            SubmitSMResp(sequence_number=seq_no(submit_sm1),
                         message_id='', command_status='ESME_RINVDSTADR'))
        self.fake_smsc.send_pdu(
            SubmitSMResp(sequence_number=seq_no(submit_sm2),
                         message_id='', command_status='ESME_RINVDSTADR'))
        [event] = yield self.tx_helper.wait_for_dispatched_events(1)
        self.assertEqual(event['event_type'], 'nack')
        self.assertEqual(event['user_message_id'], msg['message_id'])

    @inlineCallbacks
    def test_message_persistence(self):
        transport = yield self.get_transport()
        message_stash = transport.message_stash
        config = transport.get_static_config()

        msg = self.tx_helper.make_outbound("hello world")
        yield message_stash.cache_message(msg)

        ttl = yield transport.redis.ttl(message_key(msg['message_id']))
        self.assertTrue(0 < ttl <= config.submit_sm_expiry)

        retrieved_msg = yield message_stash.get_cached_message(
            msg['message_id'])
        self.assertEqual(msg, retrieved_msg)
        yield message_stash.delete_cached_message(msg['message_id'])
        self.assertEqual(
            (yield message_stash.get_cached_message(msg['message_id'])),
            None)

    @inlineCallbacks
    def test_message_clearing(self):
        transport = yield self.get_transport()
        message_stash = transport.message_stash
        msg = self.tx_helper.make_outbound('hello world')
        yield message_stash.set_sequence_number_message_id(
            3, msg['message_id'])
        yield message_stash.cache_message(msg)
        yield self.fake_smsc.handle_pdu(SubmitSMResp(
            sequence_number=3, message_id='foo', command_status='ESME_ROK'))
        self.assertEqual(
            None,
            (yield message_stash.get_cached_message(msg['message_id'])))

    @inlineCallbacks
    def test_sequence_number_persistence(self):
        """
        We create sequence_number to message_id mappings with an appropriate
        TTL and can delete them when we're done.
        """
        transport = yield self.get_transport()
        message_stash = transport.message_stash
        config = transport.get_static_config()

        yield message_stash.set_sequence_number_message_id(12, "abc")
        ttl = yield transport.redis.ttl(sequence_number_key(12))
        self.assertTrue(0 < ttl <= config.submit_sm_expiry)

        message_id = yield message_stash.get_sequence_number_message_id(12)
        self.assertEqual(message_id, "abc")

        yield message_stash.delete_sequence_number_message_id(12)
        message_id = yield message_stash.get_sequence_number_message_id(12)
        self.assertEqual(message_id, None)

    @inlineCallbacks
    def test_sequence_number_clearing(self):
        """
        When we finish processing a PDU response, the mapping gets deleted.
        """
        transport = yield self.get_transport()
        message_stash = transport.message_stash

        yield message_stash.set_sequence_number_message_id(37, "def")
        message_id = yield message_stash.get_sequence_number_message_id(37)
        self.assertEqual(message_id, "def")

        yield self.fake_smsc.handle_pdu(SubmitSMResp(
            sequence_number=37, message_id='foo', command_status='ESME_ROK'))
        message_id = yield message_stash.get_sequence_number_message_id(37)
        self.assertEqual(message_id, None)

    @inlineCallbacks
    def test_link_remote_message_id(self):
        transport = yield self.get_transport()
        config = transport.get_static_config()

        msg = self.tx_helper.make_outbound('hello world')
        yield self.tx_helper.dispatch_outbound(msg)

        pdu = yield self.fake_smsc.await_pdu()
        yield self.fake_smsc.handle_pdu(
            SubmitSMResp(sequence_number=seq_no(pdu),
                         message_id='foo',
                         command_status='ESME_ROK'))
        self.assertEqual(
            msg['message_id'],
            (yield transport.message_stash.get_internal_message_id('foo')))

        ttl = yield transport.redis.ttl(remote_message_key('foo'))
        self.assertTrue(0 < ttl <= config.third_party_id_expiry)

    @inlineCallbacks
    def test_out_of_order_responses(self):
        yield self.get_transport()
        yield self.tx_helper.make_dispatch_outbound("msg 1", message_id='444')
        submit_sm1 = yield self.fake_smsc.await_pdu()
        response1 = SubmitSMResp(seq_no(submit_sm1), "3rd_party_id_1")

        yield self.tx_helper.make_dispatch_outbound("msg 2", message_id='445')
        submit_sm2 = yield self.fake_smsc.await_pdu()
        response2 = SubmitSMResp(seq_no(submit_sm2), "3rd_party_id_2")

        # respond out of order - just to keep things interesting
        yield self.fake_smsc.handle_pdu(response2)
        yield self.fake_smsc.handle_pdu(response1)

        [ack1, ack2] = yield self.tx_helper.wait_for_dispatched_events(2)
        self.assertEqual(ack1['user_message_id'], '445')
        self.assertEqual(ack1['sent_message_id'], '3rd_party_id_2')
        self.assertEqual(ack2['user_message_id'], '444')
        self.assertEqual(ack2['sent_message_id'], '3rd_party_id_1')

    @inlineCallbacks
    def test_delivery_report_for_unknown_message(self):
        dr = self.DR_TEMPLATE % ('foo',)
        deliver = DeliverSM(1, short_message=dr, esm_class=4)
        yield self.get_transport()
        with LogCatcher(message="Failed to retrieve message id") as lc:
            yield self.fake_smsc.handle_pdu(deliver)
            [warning] = lc.logs
            self.assertEqual(warning['message'],
                             ("Failed to retrieve message id for delivery "
                              "report. Delivery report from %s "
                              "discarded." % self.tx_helper.transport_name,))

    @inlineCallbacks
    def test_delivery_report_delivered_delete_stored_remote_id(self):
        transport = yield self.get_transport()
        yield transport.message_stash.set_remote_message_id('bar', 'foo')

        pdu = DeliverSM(sequence_number=1, esm_class=4)
        pdu.add_optional_parameter('receipted_message_id', 'foo')
        pdu.add_optional_parameter('message_state', 2)
        yield self.fake_smsc.handle_pdu(pdu)

        yield self.tx_helper.wait_for_dispatched_events(1)

        self.assertFalse(
            (yield transport.redis.exists(remote_message_key('foo'))))

    @inlineCallbacks
    def test_delivery_report_failed_delete_stored_remote_id(self):
        transport = yield self.get_transport()
        yield transport.message_stash.set_remote_message_id('bar', 'foo')

        pdu = DeliverSM(sequence_number=1, esm_class=4)
        pdu.add_optional_parameter('receipted_message_id', 'foo')
        pdu.add_optional_parameter('message_state', 8)
        yield self.fake_smsc.handle_pdu(pdu)

        yield self.tx_helper.wait_for_dispatched_events(1)

        self.assertFalse(
            (yield transport.redis.exists(remote_message_key('foo'))))

    @inlineCallbacks
    def test_delivery_report_pending_keep_stored_remote_id(self):
        transport = yield self.get_transport()
        yield transport.message_stash.set_remote_message_id('bar', 'foo')

        pdu = DeliverSM(sequence_number=1, esm_class=4)
        pdu.add_optional_parameter('receipted_message_id', 'foo')
        pdu.add_optional_parameter('message_state', 1)
        yield self.fake_smsc.handle_pdu(pdu)

        yield self.tx_helper.wait_for_dispatched_events(1)

        self.assertTrue(
            (yield transport.redis.exists(remote_message_key('foo'))))

    @inlineCallbacks
    def test_reconnect(self):
        transport = yield self.get_transport(bind=False)
        connector = transport.connectors[transport.transport_name]
        # Unbound and disconnected.
        self.assertEqual(connector._consumers['outbound'].paused, True)
        # Connect and bind.
        yield self.fake_smsc.bind()
        self.assertEqual(connector._consumers['outbound'].paused, False)
        # Disconnect.
        yield self.fake_smsc.disconnect()
        self.assertEqual(connector._consumers['outbound'].paused, True)
        # Wait for reconnect, but don't bind.
        self.clock.advance(transport.service.delay)
        yield self.fake_smsc.await_connected()
        self.assertEqual(connector._consumers['outbound'].paused, True)
        # Bind.
        yield self.fake_smsc.bind()
        self.assertEqual(connector._consumers['outbound'].paused, False)

    @inlineCallbacks
    def test_bind_params(self):
        yield self.get_transport({
            'system_id': 'myusername',
            'password': 'mypasswd',
            'system_type': 'SMPP',
            'interface_version': '33',
            'address_range': '*12345',
        }, bind=False)
        bind_pdu = yield self.fake_smsc.await_pdu()
        # This test runs for multiple bind types, so we only assert on the
        # common prefix of the command.
        self.assertEqual(bind_pdu['header']['command_id'][:5], 'bind_')
        self.assertEqual(bind_pdu['body'], {'mandatory_parameters': {
            'system_id': 'myusername',
            'password': 'mypasswd',
            'system_type': 'SMPP',
            'interface_version': '33',
            'address_range': '*12345',
            'addr_ton': 'unknown',
            'addr_npi': 'unknown',
        }})

    @inlineCallbacks
    def test_bind_params_long_password(self):
        lc = LogCatcher(message="Password longer than 8 characters,")
        with lc:
            yield self.get_transport({
                'system_id': 'myusername',
                'password': 'mypass789',
                'system_type': 'SMPP',
                'interface_version': '33',
                'address_range': '*12345',
            }, bind=False)
            bind_pdu = yield self.fake_smsc.await_pdu()
        # This test runs for multiple bind types, so we only assert on the
        # common prefix of the command.
        self.assertEqual(bind_pdu['header']['command_id'][:5], 'bind_')
        self.assertEqual(bind_pdu['body'], {'mandatory_parameters': {
            'system_id': 'myusername',
            'password': 'mypass78',
            'system_type': 'SMPP',
            'interface_version': '33',
            'address_range': '*12345',
            'addr_ton': 'unknown',
            'addr_npi': 'unknown',
        }})

        # Check that the truncation was logged.
        [warning] = lc.logs
        expected_msg = "Password longer than 8 characters, truncating."
        self.assertEqual(warning['message'], (expected_msg,))

    @inlineCallbacks
    def test_default_bind_params(self):
        yield self.get_transport(bind=False)
        bind_pdu = yield self.fake_smsc.await_pdu()
        # This test runs for multiple bind types, so we only assert on the
        # common prefix of the command.
        self.assertEqual(bind_pdu['header']['command_id'][:5], 'bind_')
        self.assertEqual(bind_pdu['body'], {'mandatory_parameters': {
            'system_id': 'foo',  # Mandatory param, defaulted by helper.
            'password': 'bar',   # Mandatory param, defaulted by helper.
            'system_type': '',
            'interface_version': '34',
            'address_range': '',
            'addr_ton': 'unknown',
            'addr_npi': 'unknown',
        }})

    @inlineCallbacks
    def test_startup_with_backlog(self):
        yield self.get_transport(bind=False)

        # Disconnected.
        for i in range(2):
            msg = self.tx_helper.make_outbound('hello world %s' % (i,))
            yield self.tx_helper.dispatch_outbound(msg)

        # Connect and bind.
        yield self.fake_smsc.bind()
        [submit_sm1, submit_sm2] = yield self.fake_smsc.await_pdus(2)
        self.assertEqual(short_message(submit_sm1), 'hello world 0')
        self.assertEqual(short_message(submit_sm2), 'hello world 1')

    @inlineCallbacks
    def test_connect_status(self):
        transport = yield self.get_transport(
            {'publish_status': True}, bind=False)

        # disconnect
        yield self.fake_smsc.disconnect()
        self.tx_helper.clear_dispatched_statuses()

        # reconnect
        self.clock.advance(transport.service.delay)
        yield self.fake_smsc.await_connected()

        [msg] = self.tx_helper.get_dispatched_statuses()
        self.assertEqual(msg['status'], 'major')
        self.assertEqual(msg['component'], 'smpp')
        self.assertEqual(msg['type'], 'unbound')
        self.assertEqual(msg['message'], 'Connected but not bound')

    @inlineCallbacks
    def test_bind_status(self):
        yield self.get_transport({'publish_status': True}, bind=False)

        self.tx_helper.clear_dispatched_statuses()

        yield self.fake_smsc.bind()

        [msg] = self.tx_helper.get_dispatched_statuses()
        self.assertEqual(msg['status'], 'good')
        self.assertEqual(msg['component'], 'smpp')
        self.assertEqual(msg['type'], 'bound')
        self.assertEqual(msg['message'], 'Bound')

    @inlineCallbacks
    def test_bind_timeout_status(self):
        yield self.get_transport({
            'publish_status': True,
            'smpp_bind_timeout': 3,
        }, bind=False)

        # wait for bind pdu
        yield self.fake_smsc.await_pdu()

        self.tx_helper.clear_dispatched_statuses()
        self.clock.advance(3)

        [msg] = self.tx_helper.get_dispatched_statuses()
        self.assertEqual(msg['status'], 'major')
        self.assertEqual(msg['component'], 'smpp')
        self.assertEqual(msg['type'], 'bind_timeout')
        self.assertEqual(msg['message'], 'Timed out awaiting bind')

        yield self.fake_smsc.disconnect()

    @inlineCallbacks
<<<<<<< HEAD
    def test_smsc_throttle_status(self):
        yield self.get_transport({
            'publish_status': True,
            'throttle_delay': 3
        })

        self.tx_helper.clear_dispatched_statuses()

        msg = self.tx_helper.make_outbound("throttle me")
        yield self.tx_helper.dispatch_outbound(msg)
        submit_sm_pdu = yield self.fake_smsc.await_pdu()

        yield self.fake_smsc.handle_pdu(
            SubmitSMResp(sequence_number=seq_no(submit_sm_pdu),
                         message_id='foo',
                         command_status='ESME_RTHROTTLED'))

        [msg] = self.tx_helper.get_dispatched_statuses()
        self.assertEqual(msg['status'], 'minor')
        self.assertEqual(msg['component'], 'smpp')
        self.assertEqual(msg['type'], 'throttled')
        self.assertEqual(msg['message'], 'Throttled')

        self.tx_helper.clear_dispatched_statuses()
        self.clock.advance(3)

        submit_sm_pdu_retry = yield self.fake_smsc.await_pdu()
        yield self.fake_smsc.handle_pdu(
            SubmitSMResp(sequence_number=seq_no(submit_sm_pdu_retry),
                         message_id='bar',
                         command_status='ESME_ROK'))

        self.clock.advance(0)

        [msg] = self.tx_helper.get_dispatched_statuses()
        self.assertEqual(msg['status'], 'good')
        self.assertEqual(msg['component'], 'smpp')
        self.assertEqual(msg['type'], 'throttled_end')
        self.assertEqual(msg['message'], 'No longer throttled')

    @inlineCallbacks
    def test_smsc_throttle_reconnect_status(self):
        transport = yield self.get_transport({
            'publish_status': True,
        })

        self.tx_helper.clear_dispatched_statuses()

        msg = self.tx_helper.make_outbound("throttle me")
        yield self.tx_helper.dispatch_outbound(msg)
        submit_sm_pdu = yield self.fake_smsc.await_pdu()

        yield self.fake_smsc.handle_pdu(
            SubmitSMResp(sequence_number=seq_no(submit_sm_pdu),
                         message_id='foo',
                         command_status='ESME_RTHROTTLED'))

        yield self.fake_smsc.disconnect()
        self.tx_helper.clear_dispatched_statuses()
        self.clock.advance(transport.service.delay)

        yield self.fake_smsc.bind()

        [msg1, msg2, msg3] = self.tx_helper.get_dispatched_statuses()

        self.assertEqual(msg1['type'], 'unbound')
        self.assertEqual(msg2['type'], 'bound')

        self.assertEqual(msg3['status'], 'minor')
        self.assertEqual(msg3['component'], 'smpp')
        self.assertEqual(msg3['type'], 'throttled')
        self.assertEqual(msg3['message'], 'Throttled')

    @inlineCallbacks
    def test_tps_throttle_status(self):
        yield self.get_transport({
            'publish_status': True,
            'mt_tps': 2
        })

        self.tx_helper.clear_dispatched_statuses()

        yield self.tx_helper.make_dispatch_outbound('hello world 1')
        yield self.tx_helper.make_dispatch_outbound('hello world 2')
        self.tx_helper.make_dispatch_outbound('hello world 3')
        yield self.fake_smsc.await_pdus(2)

        [msg] = self.tx_helper.get_dispatched_statuses()
        self.assertEqual(msg['status'], 'minor')
        self.assertEqual(msg['component'], 'smpp')
        self.assertEqual(msg['type'], 'throttled')
        self.assertEqual(msg['message'], 'Throttled')

        self.tx_helper.clear_dispatched_statuses()

        self.clock.advance(1)

        [msg] = self.tx_helper.get_dispatched_statuses()
        self.assertEqual(msg['status'], 'good')
        self.assertEqual(msg['component'], 'smpp')
        self.assertEqual(msg['type'], 'throttled_end')
        self.assertEqual(msg['message'], 'No longer throttled')

    @inlineCallbacks
    def test_tps_throttle_reconnect_status(self):
        transport = yield self.get_transport({
            'publish_status': True,
            'mt_tps': 2
        })

        self.tx_helper.clear_dispatched_statuses()

        yield self.tx_helper.make_dispatch_outbound('hello world 1')
        yield self.tx_helper.make_dispatch_outbound('hello world 2')
        self.tx_helper.make_dispatch_outbound('hello world 3')
        yield self.fake_smsc.await_pdus(2)

        yield self.fake_smsc.disconnect()
        self.tx_helper.clear_dispatched_statuses()
        self.clock.advance(transport.service.delay)

        yield self.fake_smsc.bind()

        [msg1, msg2, msg3] = self.tx_helper.get_dispatched_statuses()

        self.assertEqual(msg1['type'], 'unbound')
        self.assertEqual(msg2['type'], 'bound')

        self.assertEqual(msg3['status'], 'minor')
        self.assertEqual(msg3['component'], 'smpp')
        self.assertEqual(msg3['type'], 'throttled')
        self.assertEqual(msg3['message'], 'Throttled')
=======
    def test_connection_lost_status(self):
        yield self.get_transport({'publish_status': True})

        self.tx_helper.clear_dispatched_statuses()
        yield self.fake_smsc.disconnect()

        [msg] = self.tx_helper.get_dispatched_statuses()
        self.assertEqual(msg['status'], 'major')
        self.assertEqual(msg['status'], 'major')
        self.assertEqual(msg['component'], 'smpp')
        self.assertEqual(msg['type'], 'connection_lost')

        self.assertEqual(
            msg['message'],
            'Connection was closed cleanly: Connection done.')
>>>>>>> 9a77db6f


class SmppTransmitterTransportTestCase(SmppTransceiverTransportTestCase):
    transport_class = SmppTransmitterTransport


class SmppReceiverTransportTestCase(SmppTransceiverTransportTestCase):
    transport_class = SmppReceiverTransport


class SmppTransceiverTransportWithOldConfigTestCase(
        SmppTransceiverTransportTestCase):

    transport_class = SmppTransceiverTransportWithOldConfig

    def setUp(self):
        self.clock = Clock()
        self.fake_smsc = FakeSMSC()
        self.tx_helper = self.add_helper(TransportHelper(self.transport_class))
        self.default_config = {
            'transport_name': self.tx_helper.transport_name,
            'twisted_endpoint': self.fake_smsc.endpoint,
            'system_id': 'foo',
            'password': 'bar',
            'data_coding_overrides': {
                0: 'utf-8',
            }
        }

    def _get_transport_config(self, config):
        """
        The test cases assume the new config, this flattens the
        config key word arguments value to match an old config
        layout without the processor configs.
        """

        cfg = self.default_config.copy()

        processor_config_keys = [
            'submit_short_message_processor_config',
            'deliver_short_message_processor_config',
            'delivery_report_processor_config',
        ]

        for config_key in processor_config_keys:
            processor_config = config.pop(config_key, {})
            for name, value in processor_config.items():
                cfg[name] = value

        # Update with all remaining (non-processor) config values
        cfg.update(config)
        return cfg


class TataUssdSmppTransportTestCase(SmppTransportTestCase):

    transport_class = SmppTransceiverTransport

    @inlineCallbacks
    def test_submit_and_deliver_ussd_continue(self):
        yield self.get_transport()

        yield self.tx_helper.make_dispatch_outbound(
            "hello world", transport_type="ussd")

        submit_sm_pdu = yield self.fake_smsc.await_pdu()
        self.assertEqual(command_id(submit_sm_pdu), 'submit_sm')
        self.assertEqual(pdu_tlv(submit_sm_pdu, 'ussd_service_op'), '02')
        self.assertEqual(pdu_tlv(submit_sm_pdu, 'its_session_info'), '0000')

        # Server delivers a USSD message to the Client
        pdu = DeliverSM(seq_no(submit_sm_pdu) + 1, short_message="reply!")
        pdu.add_optional_parameter('ussd_service_op', '02')
        pdu.add_optional_parameter('its_session_info', '0000')

        yield self.fake_smsc.handle_pdu(pdu)

        [mess] = yield self.tx_helper.wait_for_dispatched_inbound(1)

        self.assertEqual(mess['content'], "reply!")
        self.assertEqual(mess['transport_type'], "ussd")
        self.assertEqual(mess['session_event'],
                         TransportUserMessage.SESSION_RESUME)

    @inlineCallbacks
    def test_submit_and_deliver_ussd_close(self):
        yield self.get_transport()

        yield self.tx_helper.make_dispatch_outbound(
            "hello world", transport_type="ussd",
            session_event=TransportUserMessage.SESSION_CLOSE)

        submit_sm_pdu = yield self.fake_smsc.await_pdu()
        self.assertEqual(command_id(submit_sm_pdu), 'submit_sm')
        self.assertEqual(pdu_tlv(submit_sm_pdu, 'ussd_service_op'), '02')
        self.assertEqual(pdu_tlv(submit_sm_pdu, 'its_session_info'), '0001')

        # Server delivers a USSD message to the Client
        pdu = DeliverSM(seq_no(submit_sm_pdu) + 1, short_message="reply!")
        pdu.add_optional_parameter('ussd_service_op', '02')
        pdu.add_optional_parameter('its_session_info', '0001')

        yield self.fake_smsc.handle_pdu(pdu)

        [mess] = yield self.tx_helper.wait_for_dispatched_inbound(1)

        self.assertEqual(mess['content'], "reply!")
        self.assertEqual(mess['transport_type'], "ussd")
        self.assertEqual(mess['session_event'],
                         TransportUserMessage.SESSION_CLOSE)


class TestSubmitShortMessageProcessorConfig(VumiTestCase):

    def get_config(self, config_dict):
        return SubmitShortMessageProcessor.CONFIG_CLASS(config_dict)

    def assert_config_error(self, config_dict):
        try:
            self.get_config(config_dict)
            self.fail("ConfigError not raised.")
        except ConfigError as err:
            return err.args[0]

    def test_long_message_params(self):
        self.get_config({})
        self.get_config({'send_long_messages': True})
        self.get_config({'send_multipart_sar': True})
        self.get_config({'send_multipart_udh': True})
        errmsg = self.assert_config_error({
            'send_long_messages': True,
            'send_multipart_sar': True,
        })
        self.assertEqual(errmsg, (
            "The following parameters are mutually exclusive: "
            "send_long_messages, send_multipart_sar"))
        errmsg = self.assert_config_error({
            'send_long_messages': True,
            'send_multipart_sar': True,
            'send_multipart_udh': True,
        })
        self.assertEqual(errmsg, (
            "The following parameters are mutually exclusive: "
            "send_long_messages, send_multipart_sar, send_multipart_udh"))<|MERGE_RESOLUTION|>--- conflicted
+++ resolved
@@ -1717,7 +1717,23 @@
         yield self.fake_smsc.disconnect()
 
     @inlineCallbacks
-<<<<<<< HEAD
+    def test_connection_lost_status(self):
+        yield self.get_transport({'publish_status': True})
+
+        self.tx_helper.clear_dispatched_statuses()
+        yield self.fake_smsc.disconnect()
+
+        [msg] = self.tx_helper.get_dispatched_statuses()
+        self.assertEqual(msg['status'], 'major')
+        self.assertEqual(msg['status'], 'major')
+        self.assertEqual(msg['component'], 'smpp')
+        self.assertEqual(msg['type'], 'connection_lost')
+
+        self.assertEqual(
+            msg['message'],
+            'Connection was closed cleanly: Connection done.')
+
+    @inlineCallbacks
     def test_smsc_throttle_status(self):
         yield self.get_transport({
             'publish_status': True,
@@ -1850,23 +1866,6 @@
         self.assertEqual(msg3['component'], 'smpp')
         self.assertEqual(msg3['type'], 'throttled')
         self.assertEqual(msg3['message'], 'Throttled')
-=======
-    def test_connection_lost_status(self):
-        yield self.get_transport({'publish_status': True})
-
-        self.tx_helper.clear_dispatched_statuses()
-        yield self.fake_smsc.disconnect()
-
-        [msg] = self.tx_helper.get_dispatched_statuses()
-        self.assertEqual(msg['status'], 'major')
-        self.assertEqual(msg['status'], 'major')
-        self.assertEqual(msg['component'], 'smpp')
-        self.assertEqual(msg['type'], 'connection_lost')
-
-        self.assertEqual(
-            msg['message'],
-            'Connection was closed cleanly: Connection done.')
->>>>>>> 9a77db6f
 
 
 class SmppTransmitterTransportTestCase(SmppTransceiverTransportTestCase):
