--- conflicted
+++ resolved
@@ -5,7 +5,6 @@
 from smpp.pdu_builder import SubmitSMResp, BindTransceiverResp
 
 from vumi.tests.utils import FakeRedis
-<<<<<<< HEAD
 from vumi.message import Message
 from vumi.transports.smpp.clientserver.client import (
         EsmeTransceiver,
@@ -13,9 +12,6 @@
         KeyValueStore)
 from vumi.transports.smpp.clientserver.tests.test_client import (
         KeyValueStoreTestCase)
-=======
-from vumi.transports.smpp.client import EsmeTransceiver
->>>>>>> 0abbb11b
 from vumi.transports.smpp.transport import SmppTransport
 from vumi.transports.tests.test_base import TransportTestCase
 
