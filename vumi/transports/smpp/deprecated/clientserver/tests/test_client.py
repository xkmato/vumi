from twisted.internet.task import Clock
from twisted.internet.defer import inlineCallbacks, returnValue
from smpp.pdu_builder import DeliverSM, BindTransceiverResp, Unbind
from smpp.pdu import unpack_pdu

from vumi.tests.utils import LogCatcher
from vumi.transports.smpp.deprecated.clientserver.client import (
    EsmeTransceiver, EsmeReceiver, EsmeTransmitter, EsmeCallbacks, ESME,
    unpacked_pdu_opts)
from vumi.transports.smpp.deprecated.transport import SmppTransportConfig
from vumi.tests.helpers import VumiTestCase, PersistenceHelper


class FakeTransport(object):
    def __init__(self, protocol):
        self.connected = True
        self.protocol = protocol

    def loseConnection(self):
        self.connected = False
        self.protocol.connectionLost()


class FakeEsmeMixin(object):
    def setup_fake(self):
        self.transport = FakeTransport(self)
        self.clock = Clock()
        self.callLater = self.clock.callLater
        self.fake_sent_pdus = []

    def fake_send_pdu(self, pdu):
        self.fake_sent_pdus.append(pdu)


class FakeEsmeTransceiver(EsmeTransceiver, FakeEsmeMixin):
    def __init__(self, *args, **kwargs):
        EsmeTransceiver.__init__(self, *args, **kwargs)
        self.setup_fake()

    def send_pdu(self, pdu):
        return self.fake_send_pdu(pdu)


class FakeEsmeReceiver(EsmeReceiver, FakeEsmeMixin):
    def __init__(self, *args, **kwargs):
        EsmeReceiver.__init__(self, *args, **kwargs)
        self.setup_fake()

    def send_pdu(self, pdu):
        return self.fake_send_pdu(pdu)


class FakeEsmeTransmitter(EsmeTransmitter, FakeEsmeMixin):
    def __init__(self, *args, **kwargs):
        EsmeTransmitter.__init__(self, *args, **kwargs)
        self.setup_fake()

    def send_pdu(self, pdu):
        return self.fake_send_pdu(pdu)


class EsmeTestCaseBase(VumiTestCase):
    ESME_CLASS = None

    def setUp(self):
        self.persistence_helper = self.add_helper(PersistenceHelper())
        self._expected_callbacks = []
        self.add_cleanup(
            self.assertEqual, self._expected_callbacks, [],
            "Uncalled callbacks.")

    def get_unbound_esme(self, host="127.0.0.1", port="0",
                         system_id="1234", password="password",
                         callbacks={}, extra_config={}):
        config_data = {
            "transport_name": "transport_name",
            "host": host,
            "port": port,
            "system_id": system_id,
            "password": password,
        }
        config_data.update(extra_config)
        config = SmppTransportConfig(config_data)
        esme_callbacks = EsmeCallbacks(**callbacks)

        def purge_manager(redis_manager):
            d = redis_manager._purge_all()  # just in case
            d.addCallback(lambda result: redis_manager)
            return d

        redis_d = self.persistence_helper.get_redis_manager()
        redis_d.addCallback(purge_manager)
        return redis_d.addCallback(
            lambda r: self.ESME_CLASS(config, {
                'system_id': system_id,
                'password': password
            }, r, esme_callbacks))

    @inlineCallbacks
    def get_esme(self, config={}, **callbacks):
        esme = yield self.get_unbound_esme(extra_config=config,
                                           callbacks=callbacks)
        yield esme.connectionMade()
        esme.fake_sent_pdus.pop()  # Clear bind PDU.
        esme.state = esme.CONNECTED_STATE
        returnValue(esme)

    def get_sm(self, msg, data_coding=3):
        sm = DeliverSM(1, short_message=msg, data_coding=data_coding)
        return unpack_pdu(sm.get_bin())

    def make_cb(self, fun):
        cb_id = len(self._expected_callbacks)
        self._expected_callbacks.append(cb_id)

        def cb(**value):
            self._expected_callbacks.remove(cb_id)
            return fun(value)

        return cb

    def assertion_cb(self, expected, *message_path):
        def fun(value):
            for k in message_path:
                value = value[k]
            self.assertEqual(expected, value)

        return self.make_cb(fun)


class EsmeGenericMixin(object):
    """Generic tests."""

    @inlineCallbacks
    def test_bind_timeout(self):
        callbacks_called = []
        esme = yield self.get_unbound_esme(callbacks={
            'connect': lambda client: callbacks_called.append('connect'),
            'disconnect': lambda: callbacks_called.append('disconnect'),
        })
        yield esme.connectionMade()

        self.assertEqual([], callbacks_called)
        self.assertEqual(True, esme.transport.connected)
        self.assertNotEqual(None, esme._lose_conn)

        esme.clock.advance(esme.smpp_bind_timeout)

        self.assertEqual(['disconnect'], callbacks_called)
        self.assertEqual(False, esme.transport.connected)
        self.assertEqual(None, esme._lose_conn)

    @inlineCallbacks
    def test_bind_no_timeout(self):
        callbacks_called = []
        esme = yield self.get_unbound_esme(callbacks={
            'connect': lambda client: callbacks_called.append('connect'),
            'disconnect': lambda: callbacks_called.append('disconnect'),
        })
        yield esme.connectionMade()

        self.assertEqual([], callbacks_called)
        self.assertEqual(True, esme.transport.connected)
        self.assertNotEqual(None, esme._lose_conn)

        esme.handle_bind_transceiver_resp(unpack_pdu(
            BindTransceiverResp(1).get_bin()))

        self.assertEqual(['connect'], callbacks_called)
        self.assertEqual(True, esme.transport.connected)
        self.assertEqual(None, esme._lose_conn)
        esme.lc_enquire.stop()
        yield esme.lc_enquire.deferred

    @inlineCallbacks
    def test_bind_and_disconnect(self):
        callbacks_called = []
        esme = yield self.get_unbound_esme(callbacks={
            'connect': lambda client: callbacks_called.append('connect'),
            'disconnect': lambda: callbacks_called.append('disconnect'),
        })
        yield esme.connectionMade()

        esme.handle_bind_transceiver_resp(unpack_pdu(
            BindTransceiverResp(1).get_bin()))

        self.assertEqual(['connect'], callbacks_called)
        esme.lc_enquire.stop()
        yield esme.lc_enquire.deferred

        yield esme.transport.loseConnection()

        self.assertEqual(['connect', 'disconnect'], callbacks_called)
        self.assertEqual(False, esme.transport.connected)

    @inlineCallbacks
    def test_sequence_rollover(self):
        esme = yield self.get_unbound_esme()
        self.assertEqual(1, (yield esme.get_next_seq()))
        self.assertEqual(2, (yield esme.get_next_seq()))
        yield esme.redis.set('smpp_last_sequence_number', 0xFFFF0000)
        self.assertEqual(0xFFFF0001, (yield esme.get_next_seq()))
        self.assertEqual(1, (yield esme.get_next_seq()))

    @inlineCallbacks
    def test_unbind(self):
        esme = yield self.get_esme()

        yield esme.handle_data(Unbind(1).get_bin())

        self.assertEqual(False, esme.transport.connected)


class EsmeTransmitterMixin(EsmeGenericMixin):
    """Transmitter-side tests."""

    @inlineCallbacks
    def test_submit_sm_sms(self):
        """Submit a USSD message with a session continue flag."""
        esme = yield self.get_esme()
        yield esme.submit_sm(short_message='hello')
        [sm_pdu] = esme.fake_sent_pdus
        sm = unpack_pdu(sm_pdu.get_bin())
        self.assertEqual('submit_sm', sm['header']['command_id'])
        self.assertEqual(
            'hello', sm['body']['mandatory_parameters']['short_message'])
        self.assertEqual([], sm['body'].get('optional_parameters', []))

    @inlineCallbacks
    def test_submit_sm_sms_long(self):
        """Submit a USSD message with a session continue flag."""
        esme = yield self.get_esme(config={
            'send_long_messages': True,
        })
        long_message = 'This is a long message.' * 20
        yield esme.submit_sm(short_message=long_message)
        [sm_pdu] = esme.fake_sent_pdus
        sm = unpack_pdu(sm_pdu.get_bin())
        pdu_opts = unpacked_pdu_opts(sm)

        self.assertEqual('submit_sm', sm['header']['command_id'])
        self.assertEqual(
            None, sm['body']['mandatory_parameters']['short_message'])
        self.assertEqual(''.join('%02x' % ord(c) for c in long_message),
                         pdu_opts['message_payload'])

    @inlineCallbacks
    def test_submit_sm_sms_multipart_sar(self):
        """Submit a long SMS message using multipart sar fields."""
        esme = yield self.get_esme(config={
            'send_multipart_sar': True,
        })
        long_message = 'This is a long message.' * 20
        seq_nums = yield esme.submit_sm(short_message=long_message)
        self.assertEqual([2, 3, 4, 5], seq_nums)
        self.assertEqual(4, len(esme.fake_sent_pdus))
        msg_parts = []
        msg_refs = []

        for i, sm_pdu in enumerate(esme.fake_sent_pdus):
            sm = unpack_pdu(sm_pdu.get_bin())
            pdu_opts = unpacked_pdu_opts(sm)
            mandatory_parameters = sm['body']['mandatory_parameters']

            self.assertEqual('submit_sm', sm['header']['command_id'])
            msg_parts.append(mandatory_parameters['short_message'])
            self.assertTrue(len(mandatory_parameters['short_message']) <= 130)
            msg_refs.append(pdu_opts['sar_msg_ref_num'])
            self.assertEqual(i + 1, pdu_opts['sar_segment_seqnum'])
            self.assertEqual(4, pdu_opts['sar_total_segments'])

        self.assertEqual(long_message, ''.join(msg_parts))
        self.assertEqual(1, len(set(msg_refs)))

    @inlineCallbacks
    def test_submit_sm_sms_multipart_udh(self):
        """Submit a long SMS message using multipart user data headers."""
        esme = yield self.get_esme(config={
            'send_multipart_udh': True,
        })
        long_message = 'This is a long message.' * 20
        seq_nums = yield esme.submit_sm(short_message=long_message)
        self.assertEqual([2, 3, 4, 5], seq_nums)
        self.assertEqual(4, len(esme.fake_sent_pdus))
        msg_parts = []
        msg_refs = []

        for i, sm_pdu in enumerate(esme.fake_sent_pdus):
            sm = unpack_pdu(sm_pdu.get_bin())
            mandatory_parameters = sm['body']['mandatory_parameters']
            self.assertEqual('submit_sm', sm['header']['command_id'])
            msg = mandatory_parameters['short_message']

            udh_hlen, udh_tag, udh_len, udh_ref, udh_tot, udh_seq = [
                ord(octet) for octet in msg[:6]]
            self.assertEqual(5, udh_hlen)
            self.assertEqual(0, udh_tag)
            self.assertEqual(3, udh_len)
            msg_refs.append(udh_ref)
            self.assertEqual(4, udh_tot)
            self.assertEqual(i + 1, udh_seq)
            self.assertTrue(len(msg) <= 136)
            msg_parts.append(msg[6:])
            self.assertEqual(0x40, mandatory_parameters['esm_class'])

        self.assertEqual(long_message, ''.join(msg_parts))
        self.assertEqual(1, len(set(msg_refs)))

    @inlineCallbacks
    def test_submit_sm_ussd_continue(self):
        """Submit a USSD message with a session continue flag."""
        esme = yield self.get_esme()
        yield esme.submit_sm(
            short_message='hello', message_type='ussd', continue_session=True,
            session_info='0100')
        [sm_pdu] = esme.fake_sent_pdus
        sm = unpack_pdu(sm_pdu.get_bin())
        pdu_opts = unpacked_pdu_opts(sm)

        self.assertEqual('submit_sm', sm['header']['command_id'])
        self.assertEqual(
            'hello', sm['body']['mandatory_parameters']['short_message'])
        self.assertEqual('02', pdu_opts['ussd_service_op'])
        self.assertEqual('0100', pdu_opts['its_session_info'])

    @inlineCallbacks
    def test_submit_sm_ussd_close(self):
        """Submit a USSD message with a session close flag."""
        esme = yield self.get_esme()
        yield esme.submit_sm(
            short_message='hello', message_type='ussd', continue_session=False)
        [sm_pdu] = esme.fake_sent_pdus
        sm = unpack_pdu(sm_pdu.get_bin())
        pdu_opts = unpacked_pdu_opts(sm)

        self.assertEqual('submit_sm', sm['header']['command_id'])
        self.assertEqual(
            'hello', sm['body']['mandatory_parameters']['short_message'])
        self.assertEqual('02', pdu_opts['ussd_service_op'])
        self.assertEqual('0001', pdu_opts['its_session_info'])


class EsmeReceiverMixin(EsmeGenericMixin):
    """Receiver-side tests."""

    @inlineCallbacks
    def test_deliver_sm_simple(self):
        """A simple message should be delivered."""
        esme = yield self.get_esme(
            deliver_sm=self.assertion_cb(u'hello', 'short_message'))
        yield esme.handle_deliver_sm(self.get_sm('hello'))

    @inlineCallbacks
    def test_deliver_sm_message_payload(self):
        """A message in the `message_payload` field should be delivered."""
        esme = yield self.get_esme(
            deliver_sm=self.assertion_cb(u'hello', 'short_message'))
        sm = DeliverSM(1, short_message='')
        sm.add_message_payload(''.join('%02x' % ord(c) for c in 'hello'))
        yield esme.handle_deliver_sm(unpack_pdu(sm.get_bin()))

    @inlineCallbacks
    def test_deliver_sm_data_coding_override(self):
        """A simple message should be delivered."""
        esme = yield self.get_esme(config={
            'data_coding_overrides': {
                0: 'utf-16be'
            }
        }, deliver_sm=self.assertion_cb(u'hello', 'short_message'))

        yield esme.handle_deliver_sm(
            self.get_sm('\x00h\x00e\x00l\x00l\x00o', 0))

        esme = yield self.get_esme(config={
            'data_coding_overrides': {
                0: 'ascii'
            }
        }, deliver_sm=self.assertion_cb(u'hello', 'short_message'))
        yield esme.handle_deliver_sm(
            self.get_sm('hello', 0))

    @inlineCallbacks
    def test_deliver_sm_ucs2(self):
        """A UCS-2 message should be delivered."""
        esme = yield self.get_esme(
            deliver_sm=self.assertion_cb(u'hello', 'short_message'))
        yield esme.handle_deliver_sm(
            self.get_sm('\x00h\x00e\x00l\x00l\x00o', 8))

    @inlineCallbacks
    def test_bad_sm_ucs2(self):
        """An invalid UCS-2 message should be discarded."""
        bad_msg = '\n\x00h\x00e\x00l\x00l\x00o'

        esme = yield self.get_esme(
            deliver_sm=self.assertion_cb(bad_msg, 'short_message'))

        yield esme.handle_deliver_sm(self.get_sm(bad_msg, 8))
<<<<<<< HEAD
        [failure] = self.flushLoggedErrors(UnicodeDecodeError)
        message = failure.getErrorMessage()
        codec, rest = message.split(' ', 1)
        # CPython calls this 'utf16', pypy calls it 'utf-16'.
        self.assertEqual(codec.replace('-16', '16'), "'utf16'")
        self.assertTrue(rest.startswith("codec can't decode byte"))
=======
        self.flushLoggedErrors()
>>>>>>> 82d279bb

    @inlineCallbacks
    def test_deliver_sm_delivery_report_delivered(self):
        esme = yield self.get_esme(delivery_report=self.assertion_cb({
            'message_id': '1b1720be-5f48-41c4-b3f8-6e59dbf45366',
            'message_state': 'DELIVERED',
        }))

        sm = DeliverSM(1, short_message='delivery report')
        sm._PDU__add_optional_parameter(
            'receipted_message_id',
            '1b1720be-5f48-41c4-b3f8-6e59dbf45366')
        sm._PDU__add_optional_parameter('message_state', 2)

        yield esme.handle_deliver_sm(unpack_pdu(sm.get_bin()))

    @inlineCallbacks
    def test_deliver_sm_delivery_report_rejected(self):
        esme = yield self.get_esme(delivery_report=self.assertion_cb({
            'message_id': '1b1720be-5f48-41c4-b3f8-6e59dbf45366',
            'message_state': 'REJECTED',
        }))

        sm = DeliverSM(1, short_message='delivery report')
        sm._PDU__add_optional_parameter(
            'receipted_message_id',
            '1b1720be-5f48-41c4-b3f8-6e59dbf45366')
        sm._PDU__add_optional_parameter('message_state', 8)

        yield esme.handle_deliver_sm(unpack_pdu(sm.get_bin()))

    @inlineCallbacks
    def test_deliver_sm_delivery_report_regex_fallback(self):
        esme = yield self.get_esme(delivery_report=self.assertion_cb({
            'message_id': '1b1720be-5f48-41c4-b3f8-6e59dbf45366',
            'message_state': 'DELIVRD',
        }))

        yield esme.handle_deliver_sm(self.get_sm(
                'id:1b1720be-5f48-41c4-b3f8-6e59dbf45366 sub:001 dlvrd:001 '
                'submit date:120726132548 done date:120726132548 stat:DELIVRD '
                'err:000 text:'))

    @inlineCallbacks
    def test_deliver_sm_delivery_report_regex_fallback_ucs2(self):
        esme = yield self.get_esme(delivery_report=self.assertion_cb({
            'message_id': '1b1720be-5f48',
            'message_state': 'DELIVRD',
        }))

        dr_text = (
            u'id:1b1720be-5f48 sub:001 dlvrd:001 '
            u'submit date:120726132548 done date:120726132548 stat:DELIVRD '
            u'err:000 text:').encode('utf-16be')
        yield esme.handle_deliver_sm(self.get_sm(dr_text, 8))

    @inlineCallbacks
    def test_deliver_sm_delivery_report_regex_fallback_ucs2_long(self):
        esme = yield self.get_esme(delivery_report=self.assertion_cb({
            'message_id': '1b1720be-5f48-41c4-b3f8-6e59dbf45366',
            'message_state': 'DELIVRD',
        }))

        dr_text = (
            u'id:1b1720be-5f48-41c4-b3f8-6e59dbf45366 sub:001 dlvrd:001 '
            u'submit date:120726132548 done date:120726132548 stat:DELIVRD '
            u'err:000 text:').encode('utf-16be')
        sm = DeliverSM(1, short_message='', data_coding=8)
        sm.add_message_payload(dr_text.encode('hex'))
        yield esme.handle_deliver_sm(unpack_pdu(sm.get_bin()))

    @inlineCallbacks
    def test_deliver_sm_multipart(self):
        esme = yield self.get_esme(
            deliver_sm=self.assertion_cb(u'hello world', 'short_message'))
        yield esme.handle_deliver_sm(self.get_sm(
                "\x05\x00\x03\xff\x02\x02 world"))
        yield esme.handle_deliver_sm(self.get_sm(
                "\x05\x00\x03\xff\x02\x01hello"))

    @inlineCallbacks
    def test_deliver_sm_multipart_weird_coding(self):
        esme = yield self.get_esme(
            deliver_sm=self.assertion_cb(u'hello', 'short_message'))
        yield esme.handle_deliver_sm(self.get_sm(
                "\x05\x00\x03\xff\x02\x02l\x00l\x00o", 8))
        yield esme.handle_deliver_sm(self.get_sm(
                "\x05\x00\x03\xff\x02\x01\x00h\x00e\x00", 8))

    @inlineCallbacks
    def test_deliver_sm_multipart_arabic_ucs2(self):
        esme = yield self.get_esme(
            deliver_sm=self.assertion_cb(
                ('\xd8\xa7\xd9\x84\xd9\x84\xd9\x87 '
                 '\xd9\x85\xd8\xb9\xd9\x83').decode('utf-8'), 'short_message'),
            config={
                'data_coding_overrides': {
                    8: 'utf-8'
                }
            })
        yield esme.handle_deliver_sm(self.get_sm(
            "\x05\x00\x03\xff\x02\x01\xd8\xa7\xd9\x84\xd9\x84\xd9\x87 ", 8))
        yield esme.handle_deliver_sm(self.get_sm(
            "\x05\x00\x03\xff\x02\x02\xd9\x85\xd8\xb9\xd9\x83", 8))

    @inlineCallbacks
    def test_deliver_sm_ussd_start(self):
        def assert_ussd(value):
            self.assertEqual('ussd', value['message_type'])
            self.assertEqual('new', value['session_event'])
            self.assertEqual(None, value['short_message'])

        esme = yield self.get_esme(deliver_sm=self.make_cb(assert_ussd))

        sm = DeliverSM(1)
        sm._PDU__add_optional_parameter('ussd_service_op', '01')
        sm._PDU__add_optional_parameter('its_session_info', '0000')

        yield esme.handle_deliver_sm(unpack_pdu(sm.get_bin()))


class TestEsmeTransceiver(EsmeTestCaseBase, EsmeReceiverMixin,
                          EsmeTransmitterMixin):
    ESME_CLASS = FakeEsmeTransceiver


class TestEsmeTransmitter(EsmeTestCaseBase, EsmeTransmitterMixin):
    ESME_CLASS = FakeEsmeTransmitter

    @inlineCallbacks
    def test_deliver_sm_simple(self):
        """A message delivery should log an error since we're supposed
        to be a transmitter only."""
        def cb(**kw):
            self.assertEqual(u'hello', kw['short_message'])

        with LogCatcher() as log:
            esme = yield self.get_esme(deliver_sm=cb)
            esme.state = 'BOUND_TX'  # Assume we've bound correctly as a TX
            esme.handle_deliver_sm(self.get_sm('hello'))
            [error] = log.errors
            self.assertTrue('deliver_sm in wrong state' in error['message'][0])


class TestEsmeReceiver(EsmeTestCaseBase, EsmeReceiverMixin):
    ESME_CLASS = FakeEsmeReceiver

    @inlineCallbacks
    def test_submit_sm_simple(self):
        """A simple message log an error when trying to send over
        a receiver."""
        with LogCatcher() as log:
            esme = yield self.get_esme()
            esme.state = 'BOUND_RX'  # Fake RX bind
            yield esme.submit_sm(short_message='hello')
            [error] = log.errors
            self.assertTrue(('submit_sm in wrong state' in
                             error['message'][0]))


class TestESME(VumiTestCase):

    def setUp(self):
        config = SmppTransportConfig({
            "transport_name": "transport_name",
            "host": 'localhost',
            "port": 2775,
            "system_id": 'test_system',
            "password": 'password',
        })
        self.kvs = None
        self.esme_callbacks = None
        self.esme = ESME(config, {
            'system_id': 'test_system',
            'password': 'password',
        }, self.kvs, self.esme_callbacks)

    def test_bind_as_transceiver(self):
        return self.esme.bindTransciever()<|MERGE_RESOLUTION|>--- conflicted
+++ resolved
@@ -396,16 +396,7 @@
             deliver_sm=self.assertion_cb(bad_msg, 'short_message'))
 
         yield esme.handle_deliver_sm(self.get_sm(bad_msg, 8))
-<<<<<<< HEAD
-        [failure] = self.flushLoggedErrors(UnicodeDecodeError)
-        message = failure.getErrorMessage()
-        codec, rest = message.split(' ', 1)
-        # CPython calls this 'utf16', pypy calls it 'utf-16'.
-        self.assertEqual(codec.replace('-16', '16'), "'utf16'")
-        self.assertTrue(rest.startswith("codec can't decode byte"))
-=======
         self.flushLoggedErrors()
->>>>>>> 82d279bb
 
     @inlineCallbacks
     def test_deliver_sm_delivery_report_delivered(self):
