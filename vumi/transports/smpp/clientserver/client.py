--- conflicted
+++ resolved
@@ -293,7 +293,6 @@
                 self.state))
             return
 
-<<<<<<< HEAD
         if pdu['header']['command_status'] != 'ESME_ROK':
             return
 
@@ -375,56 +374,6 @@
         else:
             yield self.redis.set(
                 redis_key, json.dumps(multi.get_array()))
-=======
-        if pdu['header']['command_status'] == 'ESME_ROK':
-            sequence_number = pdu['header']['sequence_number']
-            message_id = str(uuid.uuid4())
-            pdu_resp = DeliverSMResp(sequence_number,
-                    **self.defaults)
-            self.send_pdu(pdu_resp)
-            pdu_params = pdu['body']['mandatory_parameters']
-            delivery_report = self.config.delivery_report_re.search(
-                    pdu_params['short_message'] or ''
-                    )
-            if delivery_report:
-                yield self.esme_callbacks.delivery_report(
-                        destination_addr=pdu_params['destination_addr'],
-                        source_addr=pdu_params['source_addr'],
-                        delivery_report=delivery_report.groupdict(),
-                        )
-            elif detect_multipart(pdu):
-                redis_key = "multi_%s" % (
-                    multipart_key(detect_multipart(pdu)),)
-                log.msg("Redis multipart key: %s" % (redis_key))
-                value = yield self.redis.get(redis_key)
-                value = json.loads(value or 'null')
-                log.msg("Retrieved value: %s" % (repr(value)))
-                multi = MultipartMessage(value)
-                multi.add_pdu(pdu)
-                completed = multi.get_completed()
-                if completed:
-                    yield self.redis.delete(redis_key)
-                    log.msg("Reassembled Message: %s" % (completed['message']))
-                    # and we can finally pass the whole message on
-                    yield self.esme_callbacks.deliver_sm(
-                            destination_addr=completed['to_msisdn'],
-                            source_addr=completed['from_msisdn'],
-                            short_message=completed['message'],
-                            message_id=message_id,
-                            )
-                else:
-                    yield self.redis.set(
-                        redis_key, json.dumps(multi.get_array()))
-            else:
-                decoded_msg = self._decode_message(pdu_params['short_message'],
-                                                   pdu_params['data_coding'])
-                yield self.esme_callbacks.deliver_sm(
-                        destination_addr=pdu_params['destination_addr'],
-                        source_addr=pdu_params['source_addr'],
-                        short_message=decoded_msg,
-                        message_id=message_id,
-                        )
->>>>>>> 8648363d
 
     def handle_enquire_link(self, pdu):
         if pdu['header']['command_status'] == 'ESME_ROK':
@@ -455,23 +404,14 @@
             log.err(('WARNING: submit_sm in wrong state: %s, '
                      'dropping message: %s' % (self.state, kwargs)))
             returnValue(0)
-<<<<<<< HEAD
 
         sequence_number = yield self.get_next_seq()
         pdu = SubmitSM(sequence_number, **dict(self.defaults, **kwargs))
         if kwargs.get('message_type', 'sms') == 'ussd':
             update_ussd_pdu(pdu, kwargs.get('continue_session', True))
         self.send_pdu(pdu)
-        self.push_unacked(sequence_number)
+        yield self.push_unacked(sequence_number)
         returnValue(sequence_number)
-=======
-        else:
-            sequence_number = yield self.get_next_seq()
-            pdu = SubmitSM(sequence_number, **dict(self.defaults, **kwargs))
-            self.send_pdu(pdu)
-            yield self.push_unacked(sequence_number)
-            returnValue(sequence_number)
->>>>>>> 8648363d
 
     @inlineCallbacks
     def submit_multi(self, dest_address=[], **kwargs):
