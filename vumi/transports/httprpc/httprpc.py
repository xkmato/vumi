--- conflicted
+++ resolved
@@ -9,12 +9,12 @@
 from twisted.web.resource import Resource
 from twisted.web.server import NOT_DONE_YET
 
-<<<<<<< HEAD
+from vumi.transports.base import Transport
 from vumi.config import ConfigText, ConfigInt, ConfigBool
-from vumi.transports.base import Transport, TransportConfig
-
-
-class HttpRpcTransportConfig(TransportConfig):
+from vumi import log
+
+
+class HttpRpcTransportConfig(Transport.CONFIG_CLASS):
     """Base config definition for transports.
 
     You should subclass this and add transport-specific fields.
@@ -47,10 +47,6 @@
     noisy = ConfigBool(
         "Defaults to `False` set to `True` to make this transport log"
         " verbosely.", default=False)
-=======
-from vumi.transports.base import Transport
-from vumi import log
->>>>>>> ddb9a0f3
 
 
 class HttpRpcHealthResource(Resource):
